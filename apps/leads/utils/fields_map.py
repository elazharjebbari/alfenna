<<<<<<< HEAD
"""Helpers to normalise FlowForms fields maps."""
from __future__ import annotations

from copy import deepcopy
from typing import Dict, Mapping

DEFAULT_FIELDS_MAP: Dict[str, str] = {
    "fullname": "full_name",
    "phone": "phone",
    "email": "email",
    "address_line1": "address_line1",
    "address_line2": "address_line2",
    "city": "city",
    "state": "state",
    "postal_code": "postal_code",
    "country": "country",
    "quantity": "quantity",
    "offer": "offer_key",
    "pack_slug": "pack_slug",
    "product": "product",
    "promotion": "promotion_selected",
    "payment_method": "payment_method",
    "payment_mode": "payment_method",
    "bump": "bump_optin",
    "wa_optin": "wa_optin",
    "context.complementary_slugs": "context.complementary_slugs",
    "context.pack.slug": "context.pack.slug",
    "context.pack.title": "context.pack.title",
    "context.pack.price": "context.pack.price",
    "context.pack.currency": "context.pack.currency",
    "context.addon.slug": "context.addon.slug",
    "context.addon.title": "context.addon.title",
    "context.addon.price": "context.addon.price",
    "context.addon.currency": "context.addon.currency",
    "context.payment.method": "context.payment.method",
    "context.checkout.total": "context.checkout.total",
    "context.checkout.subtotal": "context.checkout.subtotal",
    "context.checkout.discount": "context.checkout.discount",
    "context.checkout.currency": "context.checkout.currency",
    "context.checkout.quantity": "context.checkout.quantity",
    "context.checkout.amount_minor": "context.checkout.amount_minor",
}

_KEY_ALIASES = {
    "full_name": "fullname",
    "phone_number": "phone",
    "payment": "payment_method",
    "address": "address_line1",
    "address_raw": "address_line1",
}

_VALUE_ALIASES = {
    "phone_number": "phone",
    "phoneNumber": "phone",
    "address": "address_line1",
    "address_raw": "address_line1",
    "payment_mode": "payment_method",
    "paymentMethod": "payment_method",
}


def _normalise_key(key: str) -> str:
    return _KEY_ALIASES.get(key, key)


def _normalise_value(value: str) -> str:
    if not value:
        return value
    return _VALUE_ALIASES.get(value, value)


def normalize_fields_map(overrides: Mapping[str, str] | None = None) -> Dict[str, str]:
    """Return a defensive copy of the fields map with required aliases patched.

    The result always contains the `payment_method` and `payment_mode` keys with the
    same value, so templates can dereference either safely.
    """

    merged = deepcopy(DEFAULT_FIELDS_MAP)

    payment_override = None

    if overrides:
        for raw_key, raw_value in overrides.items():
            if raw_value is None:
                continue
            key = _normalise_key(str(raw_key))
            value = _normalise_value(str(raw_value))
            merged[key] = value
            if key in {"payment_mode", "payment_method"} and value:
                payment_override = value

    # Ensure there is always a payment alias pair
    payment_value = payment_override or merged.get("payment_mode") or merged.get("payment_method") or "payment_method"
    merged["payment_method"] = payment_value
    merged["payment_mode"] = payment_value

    # If only a compact address field is provided, mirror it on address_line1
    return merged
=======
"""Helpers to normalise FlowForms fields maps."""
from __future__ import annotations

from copy import deepcopy
from typing import Dict, Mapping

DEFAULT_FIELDS_MAP: Dict[str, str] = {
    "fullname": "full_name",
    "phone": "phone_number",
    "email": "email",
    "address_line1": "address_line1",
    "address_line2": "address_line2",
    "city": "city",
    "state": "state",
    "postal_code": "postal_code",
    "country": "country",
    "address": "address",
    "address_raw": "address",
    "quantity": "quantity",
    "offer": "offer_key",
    "pack_slug": "pack_slug",
    "product": "product",
    "promotion": "promotion_selected",
    "payment_method": "payment_method",
    "payment_mode": "payment_method",
    "bump": "bump_optin",
    "wa_optin": "wa_optin",
    "context.complementary_slugs": "context.complementary_slugs",
}

_KEY_ALIASES = {
    "full_name": "fullname",
    "phone_number": "phone",
    "payment": "payment_method",
}

_VALUE_ALIASES = {
    "payment_mode": "payment_method",
    "paymentMethod": "payment_method",
}


def _normalise_key(key: str) -> str:
    return _KEY_ALIASES.get(key, key)


def _normalise_value(value: str) -> str:
    if not value:
        return value
    return _VALUE_ALIASES.get(value, value)


def normalize_fields_map(overrides: Mapping[str, str] | None = None) -> Dict[str, str]:
    """Return a defensive copy of the fields map with required aliases patched.

    The result always contains the `payment_method` and `payment_mode` keys with the
    same value, so templates can dereference either safely.
    """

    merged = deepcopy(DEFAULT_FIELDS_MAP)

    payment_override = None

    if overrides:
        for raw_key, raw_value in overrides.items():
            if raw_value is None:
                continue
            key = _normalise_key(str(raw_key))
            value = _normalise_value(str(raw_value))
            merged[key] = value
            if key in {"payment_mode", "payment_method"} and value:
                payment_override = value

    # Ensure there is always a payment alias pair
    payment_value = payment_override or merged.get("payment_mode") or merged.get("payment_method") or "payment_method"
    merged["payment_method"] = payment_value
    merged["payment_mode"] = payment_value

    # If only a compact address field is provided, mirror it on address_line1
    if "address" in merged and merged.get("address_line1") == "address_line1":
        merged["address_line1"] = merged["address"]

    if "address_raw" in merged and merged.get("address_line1") == "address_line1":
        merged["address_line1"] = merged["address_raw"]

    return merged
>>>>>>> 6dfa9995
<|MERGE_RESOLUTION|>--- conflicted
+++ resolved
@@ -1,104 +1,3 @@
-<<<<<<< HEAD
-"""Helpers to normalise FlowForms fields maps."""
-from __future__ import annotations
-
-from copy import deepcopy
-from typing import Dict, Mapping
-
-DEFAULT_FIELDS_MAP: Dict[str, str] = {
-    "fullname": "full_name",
-    "phone": "phone",
-    "email": "email",
-    "address_line1": "address_line1",
-    "address_line2": "address_line2",
-    "city": "city",
-    "state": "state",
-    "postal_code": "postal_code",
-    "country": "country",
-    "quantity": "quantity",
-    "offer": "offer_key",
-    "pack_slug": "pack_slug",
-    "product": "product",
-    "promotion": "promotion_selected",
-    "payment_method": "payment_method",
-    "payment_mode": "payment_method",
-    "bump": "bump_optin",
-    "wa_optin": "wa_optin",
-    "context.complementary_slugs": "context.complementary_slugs",
-    "context.pack.slug": "context.pack.slug",
-    "context.pack.title": "context.pack.title",
-    "context.pack.price": "context.pack.price",
-    "context.pack.currency": "context.pack.currency",
-    "context.addon.slug": "context.addon.slug",
-    "context.addon.title": "context.addon.title",
-    "context.addon.price": "context.addon.price",
-    "context.addon.currency": "context.addon.currency",
-    "context.payment.method": "context.payment.method",
-    "context.checkout.total": "context.checkout.total",
-    "context.checkout.subtotal": "context.checkout.subtotal",
-    "context.checkout.discount": "context.checkout.discount",
-    "context.checkout.currency": "context.checkout.currency",
-    "context.checkout.quantity": "context.checkout.quantity",
-    "context.checkout.amount_minor": "context.checkout.amount_minor",
-}
-
-_KEY_ALIASES = {
-    "full_name": "fullname",
-    "phone_number": "phone",
-    "payment": "payment_method",
-    "address": "address_line1",
-    "address_raw": "address_line1",
-}
-
-_VALUE_ALIASES = {
-    "phone_number": "phone",
-    "phoneNumber": "phone",
-    "address": "address_line1",
-    "address_raw": "address_line1",
-    "payment_mode": "payment_method",
-    "paymentMethod": "payment_method",
-}
-
-
-def _normalise_key(key: str) -> str:
-    return _KEY_ALIASES.get(key, key)
-
-
-def _normalise_value(value: str) -> str:
-    if not value:
-        return value
-    return _VALUE_ALIASES.get(value, value)
-
-
-def normalize_fields_map(overrides: Mapping[str, str] | None = None) -> Dict[str, str]:
-    """Return a defensive copy of the fields map with required aliases patched.
-
-    The result always contains the `payment_method` and `payment_mode` keys with the
-    same value, so templates can dereference either safely.
-    """
-
-    merged = deepcopy(DEFAULT_FIELDS_MAP)
-
-    payment_override = None
-
-    if overrides:
-        for raw_key, raw_value in overrides.items():
-            if raw_value is None:
-                continue
-            key = _normalise_key(str(raw_key))
-            value = _normalise_value(str(raw_value))
-            merged[key] = value
-            if key in {"payment_mode", "payment_method"} and value:
-                payment_override = value
-
-    # Ensure there is always a payment alias pair
-    payment_value = payment_override or merged.get("payment_mode") or merged.get("payment_method") or "payment_method"
-    merged["payment_method"] = payment_value
-    merged["payment_mode"] = payment_value
-
-    # If only a compact address field is provided, mirror it on address_line1
-    return merged
-=======
 """Helpers to normalise FlowForms fields maps."""
 from __future__ import annotations
 
@@ -184,5 +83,4 @@
     if "address_raw" in merged and merged.get("address_line1") == "address_line1":
         merged["address_line1"] = merged["address_raw"]
 
-    return merged
->>>>>>> 6dfa9995
+    return merged