<<<<<<< HEAD
# apps/leads/tests/test_progress_api.py
from django.test import TestCase
from django.urls import reverse
from rest_framework.test import APIClient
from apps.leads.models import Lead
from apps.leads.constants import FormKind

class ProgressAPITests(TestCase):
    def setUp(self):
        self.client = APIClient()

    def test_step2_persists_pack_slug(self):
        url = reverse("leads:progress")
        headers = {"HTTP_X_IDEMPOTENCY_KEY": "flow:checkout_intent_flow:demo-session:step:2"}
        payload = {
            "form_kind": FormKind.CHECKOUT_INTENT,
            "flow_key": "checkout_intent_flow",
            "ff_session_key": "demo-session",
            "email": "user@example.com",
            "offer_key": "duo",
            "pack_slug": "duo",
            "quantity": 1,
            "context.complementary_slugs": ["serum-vitc"]
        }
        res = self.client.post(url, payload, format="json", **headers)
        self.assertEqual(res.status_code, 200)
        lead = Lead.objects.get(email="user@example.com")
        self.assertEqual(getattr(lead, "pack_slug", ""), "duo")
        self.assertIn("complementary_slugs", lead.context)
        self.assertEqual(lead.context["complementary_slugs"], ["serum-vitc"])
=======
from __future__ import annotations

import uuid

from django.test import Client, TestCase
from django.urls import reverse

from apps.flowforms.models import FlowSession
from apps.leads.constants import FormKind, LeadStatus
from apps.leads.models import LeadSubmissionLog, Lead


class ProgressStepperTests(TestCase):
    def test_stepper_progress_flow_sends_each_step(self) -> None:
        client = Client()
        flow_key = "checkout_intent_flow"
        session_key = f"ts-{uuid.uuid4().hex[:12]}"

        progress_url = reverse("leads:progress")
        collect_url = reverse("leads:collect")

        step1_payload = {
            "flow_key": flow_key,
            "session_key": session_key,
            "form_kind": FormKind.CHECKOUT_INTENT,
            "step": "step1",
            "payload": {
                "full_name": "Stepper Demo",
                "phone": "+212633334444",
                "product": "pack-progress",
                "wa_optin": True,
            },
        }

        step2_payload = {
            "flow_key": flow_key,
            "session_key": session_key,
            "form_kind": FormKind.CHECKOUT_INTENT,
            "step": "step2",
            "payload": {
                "offer_key": "pack-duo",
                "quantity": 2,
                "address_raw": "10 rue Test, Rabat",
                "payment_method": "cod",
                "bump_optin": False,
                "promotion_selected": "",
            },
        }

        resp_step1 = client.post(progress_url, data=step1_payload, content_type="application/json")
        resp_step2 = client.post(progress_url, data=step2_payload, content_type="application/json")

        self.assertEqual(resp_step1.status_code, 200)
        self.assertEqual(resp_step2.status_code, 200)

        fs = FlowSession.objects.get(flow_key=flow_key, session_key=session_key)
        self.assertEqual(fs.data_snapshot.get("full_name"), "Stepper Demo")
        self.assertEqual(fs.data_snapshot.get("offer_key"), "pack-duo")

        logs = LeadSubmissionLog.objects.filter(flow_key=flow_key, session_key=session_key).order_by("step")
        self.assertEqual(logs.count(), 2)
        self.assertEqual({log.step for log in logs}, {"step1", "step2"})

        idem_key = f"idem-{uuid.uuid4().hex[:8]}"
        collect_payload = {
            "form_kind": FormKind.CHECKOUT_INTENT,
            "full_name": "Stepper Demo",
            "phone": "+212633334444",
            "email": "stepper@example.com",
            "product": "pack-progress",
            "offer_key": "pack-duo",
            "quantity": 2,
            "address_raw": "10 rue Test, Rabat",
            "payment_method": "cod",
            "course_slug": "pack-progress",
            "currency": "MAD",
            "accept_terms": True,
            "ff_flow_key": flow_key,
            "ff_session_key": session_key,
        }

        collect_resp = client.post(
            collect_url,
            data=collect_payload,
            content_type="application/json",
            **{"HTTP_X_IDEMPOTENCY_KEY": idem_key},
        )

        self.assertEqual(collect_resp.status_code, 202)

        lead = Lead.objects.get(phone="+212633334444")
        self.assertEqual(lead.idempotency_key, idem_key)
        self.assertEqual(lead.status, LeadStatus.VALID)

        collect_log = LeadSubmissionLog.objects.get(
            lead=lead,
            flow_key=flow_key,
            session_key=session_key,
            step="collect",
        )
        self.assertIn(collect_log.status, {LeadStatus.PENDING, LeadStatus.VALID})
>>>>>>> 6dfa9995
<|MERGE_RESOLUTION|>--- conflicted
+++ resolved
@@ -1,35 +1,3 @@
-<<<<<<< HEAD
-# apps/leads/tests/test_progress_api.py
-from django.test import TestCase
-from django.urls import reverse
-from rest_framework.test import APIClient
-from apps.leads.models import Lead
-from apps.leads.constants import FormKind
-
-class ProgressAPITests(TestCase):
-    def setUp(self):
-        self.client = APIClient()
-
-    def test_step2_persists_pack_slug(self):
-        url = reverse("leads:progress")
-        headers = {"HTTP_X_IDEMPOTENCY_KEY": "flow:checkout_intent_flow:demo-session:step:2"}
-        payload = {
-            "form_kind": FormKind.CHECKOUT_INTENT,
-            "flow_key": "checkout_intent_flow",
-            "ff_session_key": "demo-session",
-            "email": "user@example.com",
-            "offer_key": "duo",
-            "pack_slug": "duo",
-            "quantity": 1,
-            "context.complementary_slugs": ["serum-vitc"]
-        }
-        res = self.client.post(url, payload, format="json", **headers)
-        self.assertEqual(res.status_code, 200)
-        lead = Lead.objects.get(email="user@example.com")
-        self.assertEqual(getattr(lead, "pack_slug", ""), "duo")
-        self.assertIn("complementary_slugs", lead.context)
-        self.assertEqual(lead.context["complementary_slugs"], ["serum-vitc"])
-=======
 from __future__ import annotations
 
 import uuid
@@ -130,5 +98,4 @@
             session_key=session_key,
             step="collect",
         )
-        self.assertIn(collect_log.status, {LeadStatus.PENDING, LeadStatus.VALID})
->>>>>>> 6dfa9995
+        self.assertIn(collect_log.status, {LeadStatus.PENDING, LeadStatus.VALID})