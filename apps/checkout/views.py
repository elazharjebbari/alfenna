<<<<<<< HEAD
from __future__ import annotations

import logging
from decimal import Decimal, InvalidOperation, ROUND_HALF_UP
from typing import Any, Dict, Tuple
from uuid import uuid4

from django.conf import settings
from django.utils.http import urlencode
from django.utils.translation import gettext_lazy as _
from rest_framework import status
from rest_framework.response import Response
from rest_framework.views import APIView

from apps.leads.permissions import PublicPOSTOnly
from apps.catalog.models import Product

logger = logging.getLogger(__name__)


def _build_mock_redirect_url(request) -> str:
    params = {"sid": uuid4().hex, "paid": "1"}
    base_path = "/pay/sandbox/"
    if request is not None:
        return request.build_absolute_uri(f"{base_path}?{urlencode(params)}")
    return f"{base_path}?{urlencode(params)}"


def _create_stripe_session(payload: Dict[str, Any], request) -> str | None:
    secret_key = getattr(settings, "STRIPE_SECRET_KEY", "")
    if not secret_key:
        return None

    try:
        import stripe

        stripe.api_key = secret_key

        product_name = payload.get("product_name") or payload.get("product") or "Commande"
        amount_minor = payload.get("amount_minor")
        currency = (payload.get("currency") or "mad").upper()

        if amount_minor is None:
            amount_minor = 1000  # défaut: 10.00

        success_query = urlencode({"paid": 1})
        success_url = request.build_absolute_uri(f"/checkout/success/?{success_query}") if request else f"/checkout/success/?{success_query}"
        cancel_url = request.build_absolute_uri("/") if request else "/"

        session = stripe.checkout.Session.create(
            mode="payment",
            payment_method_types=["card"],
            line_items=[
                {
                    "price_data": {
                        "currency": currency.lower(),
                        "product_data": {"name": product_name},
                        "unit_amount": int(amount_minor),
                    },
                    "quantity": 1,
                }
            ],
            success_url=success_url,
            cancel_url=cancel_url,
            metadata={k: str(v) for k, v in payload.items() if k != "signed_token"},
        )
        return getattr(session, "url", None)
    except Exception:  # pragma: no cover - Stripe errors fallback to mock
        logger.exception("Stripe checkout session creation failed; falling back to sandbox redirect")
        return None


def _coerce_int(value: Any) -> int | None:
    if value in (None, "", False):
        return None
    try:
        return int(str(value))
    except (TypeError, ValueError):
        try:
            return int(float(value))
        except (TypeError, ValueError):
            return None


def _price_to_minor(value: Any) -> int | None:
    if value in (None, "", False):
        return None
    try:
        cents = (Decimal(str(value)) * 100).quantize(Decimal("1"), rounding=ROUND_HALF_UP)
    except (InvalidOperation, TypeError, ValueError):
        return None
    return int(cents)


def _resolve_product(payload: Dict[str, Any]) -> Product | None:
    lookup_keys = ("product_id", "product", "product_slug", "slug")
    for key in lookup_keys:
        value = payload.get(key)
        if not value:
            continue
        try:
            product = Product.objects.filter(pk=int(str(value)), is_active=True).first()
            if product:
                return product
        except (ValueError, TypeError):
            product = Product.objects.filter(slug=str(value), is_active=True).first()
            if product:
                return product
    return None


def _compute_amount(payload: Dict[str, Any], product: Product | None) -> Tuple[int | None, str | None, int, int, int]:
    if not product:
        return None, None, 0, 0, 0

    quantity = _coerce_int(payload.get("quantity")) or 1
    if quantity <= 0:
        quantity = 1

    if product.promo_price and product.price and product.promo_price < product.price:
        unit_minor = _price_to_minor(product.promo_price)
    else:
        unit_minor = _price_to_minor(product.promo_price or product.price)
    if unit_minor is None:
        return None, product.currency

    subtotal_minor = unit_minor * quantity

    discount_minor = 0
    if str(payload.get("payment_method", "")).lower() == "online":
        extra = product.extra or {}
        discount_raw = None
        if isinstance(extra, dict):
            discount_raw = extra.get("online_discount_amount")
            if discount_raw in (None, ""):
                ui_texts = extra.get("ui_texts") if isinstance(extra.get("ui_texts"), dict) else {}
                discount_raw = ui_texts.get("online_discount_amount") if isinstance(ui_texts, dict) else None
        discount_minor = _price_to_minor(discount_raw)
        if discount_minor is None:
            discount_minor = 0
    discount_minor = max(0, min(discount_minor, subtotal_minor))

    bump_minor = _coerce_int(payload.get("checkout_bump_minor"))
    if bump_minor is None:
        bump_minor = _price_to_minor(payload.get("checkout_bump_amount")) or 0
    bump_minor = max(bump_minor or 0, 0)

    total_minor = max(subtotal_minor - discount_minor + bump_minor, 0)
    return total_minor, product.currency, discount_minor, subtotal_minor, bump_minor


class CheckoutSessionView(APIView):
    """Create a checkout session for online payments."""

    permission_classes = [PublicPOSTOnly]
    authentication_classes: list[Any] = []

    def post(self, request, *args, **kwargs):
        if isinstance(request.data, dict):
            payload = dict(request.data)
        else:
            payload = {}
        payment_method = str(payload.get("payment_method", "")).lower()

        if payment_method != "online":
            return Response(
                {"detail": _("payment_method must be 'online'.")},
                status=status.HTTP_400_BAD_REQUEST,
            )

        product = _resolve_product(payload)
        explicit_minor = (
            _coerce_int(payload.get("checkout_total_minor"))
            or _coerce_int(payload.get("amount_cents"))
            or _coerce_int(payload.get("amount_minor"))
        )
        computed_minor, product_currency, computed_discount_minor, subtotal_minor, bump_minor = _compute_amount(payload, product)
        amount_minor = explicit_minor or computed_minor

        if amount_minor is None or amount_minor <= 0:
            return Response(
                {"detail": _("Payment amount missing or invalid.")},
                status=status.HTTP_400_BAD_REQUEST,
            )

        payload["amount_minor"] = int(amount_minor)
        payload["amount_cents"] = int(amount_minor)

        currency = (payload.get("currency") or product_currency or "mad").upper()
        payload["currency"] = currency
        payload["online_discount_minor"] = int(computed_discount_minor)
        payload["checkout_subtotal_minor"] = int(subtotal_minor)
        payload["checkout_bump_minor"] = int(bump_minor)

        if not payload.get("product_name") and product:
            payload["product_name"] = product.name
        if product and not payload.get("product_id"):
            payload["product_id"] = product.pk
        if not payload.get("email"):
            payload["email"] = f"guest+{uuid4().hex}@example.invalid"

        stripe_url = _create_stripe_session(payload, request)
        if stripe_url:
            return Response(
                {
                    "redirect_url": stripe_url,
                    "url": stripe_url,
                    "amount": int(amount_minor),
                    "currency": currency,
                },
                status=status.HTTP_200_OK,
            )

        mock_url = _build_mock_redirect_url(request)
        return Response(
            {
                "redirect_url": mock_url,
                "url": mock_url,
                "amount": int(amount_minor),
                "currency": currency,
            },
            status=status.HTTP_200_OK,
        )
=======
from __future__ import annotations

import logging
from decimal import Decimal, InvalidOperation, ROUND_HALF_UP
from typing import Any, Dict, Tuple
from uuid import uuid4

from django.conf import settings
from django.utils.http import urlencode
from django.utils.translation import gettext_lazy as _
from rest_framework import status
from rest_framework.response import Response
from rest_framework.views import APIView

from apps.leads.permissions import PublicPOSTOnly
from apps.catalog.models import Product

logger = logging.getLogger(__name__)


def _build_mock_redirect_url(request) -> str:
    params = {"sid": uuid4().hex, "paid": "1"}
    base_path = "/pay/sandbox/"
    if request is not None:
        return request.build_absolute_uri(f"{base_path}?{urlencode(params)}")
    return f"{base_path}?{urlencode(params)}"


def _create_stripe_session(payload: Dict[str, Any], request) -> str | None:
    secret_key = getattr(settings, "STRIPE_SECRET_KEY", "")
    if not secret_key:
        return None

    try:
        import stripe

        stripe.api_key = secret_key

        product_name = payload.get("product_name") or payload.get("product") or "Commande"
        amount_minor = payload.get("amount_minor")
        currency = (payload.get("currency") or "mad").upper()

        if amount_minor is None:
            amount_minor = 1000  # défaut: 10.00

        success_query = urlencode({"paid": 1})
        success_url = request.build_absolute_uri(f"/checkout/success/?{success_query}") if request else f"/checkout/success/?{success_query}"
        cancel_url = request.build_absolute_uri("/") if request else "/"

        session = stripe.checkout.Session.create(
            mode="payment",
            payment_method_types=["card"],
            line_items=[
                {
                    "price_data": {
                        "currency": currency.lower(),
                        "product_data": {"name": product_name},
                        "unit_amount": int(amount_minor),
                    },
                    "quantity": 1,
                }
            ],
            success_url=success_url,
            cancel_url=cancel_url,
            metadata={k: str(v) for k, v in payload.items() if k != "signed_token"},
        )
        return getattr(session, "url", None)
    except Exception:  # pragma: no cover - Stripe errors fallback to mock
        logger.exception("Stripe checkout session creation failed; falling back to sandbox redirect")
        return None


def _coerce_int(value: Any) -> int | None:
    if value in (None, "", False):
        return None
    try:
        return int(str(value))
    except (TypeError, ValueError):
        try:
            return int(float(value))
        except (TypeError, ValueError):
            return None


def _price_to_minor(value: Any) -> int | None:
    if value in (None, "", False):
        return None
    try:
        cents = (Decimal(str(value)) * 100).quantize(Decimal("1"), rounding=ROUND_HALF_UP)
    except (InvalidOperation, TypeError, ValueError):
        return None
    return int(cents)


def _resolve_product(payload: Dict[str, Any]) -> Product | None:
    lookup_keys = ("product_id", "product", "product_slug", "slug")
    for key in lookup_keys:
        value = payload.get(key)
        if not value:
            continue
        try:
            product = Product.objects.filter(pk=int(str(value)), is_active=True).first()
            if product:
                return product
        except (ValueError, TypeError):
            product = Product.objects.filter(slug=str(value), is_active=True).first()
            if product:
                return product
    return None


def _compute_amount(payload: Dict[str, Any], product: Product | None) -> Tuple[int | None, str | None, int, int, int]:
    if not product:
        return None, None, 0, 0, 0

    quantity = _coerce_int(payload.get("quantity")) or 1
    if quantity <= 0:
        quantity = 1

    if product.promo_price and product.price and product.promo_price < product.price:
        unit_minor = _price_to_minor(product.promo_price)
    else:
        unit_minor = _price_to_minor(product.promo_price or product.price)
    if unit_minor is None:
        return None, product.currency

    subtotal_minor = unit_minor * quantity

    discount_minor = 0
    if str(payload.get("payment_method", "")).lower() == "online":
        extra = product.extra or {}
        discount_raw = None
        if isinstance(extra, dict):
            discount_raw = extra.get("online_discount_amount")
            if discount_raw in (None, ""):
                ui_texts = extra.get("ui_texts") if isinstance(extra.get("ui_texts"), dict) else {}
                discount_raw = ui_texts.get("online_discount_amount") if isinstance(ui_texts, dict) else None
        discount_minor = _price_to_minor(discount_raw)
        if discount_minor is None:
            discount_minor = 0
    discount_minor = max(0, min(discount_minor, subtotal_minor))

    bump_minor = _coerce_int(payload.get("checkout_bump_minor"))
    if bump_minor is None:
        bump_minor = _price_to_minor(payload.get("checkout_bump_amount")) or 0
    bump_minor = max(bump_minor or 0, 0)

    total_minor = max(subtotal_minor - discount_minor + bump_minor, 0)
    return total_minor, product.currency, discount_minor, subtotal_minor, bump_minor


class CheckoutSessionView(APIView):
    """Create a checkout session for online payments."""

    permission_classes = [PublicPOSTOnly]
    authentication_classes: list[Any] = []

    def post(self, request, *args, **kwargs):
        if isinstance(request.data, dict):
            payload = dict(request.data)
        else:
            payload = {}
        payment_method = str(payload.get("payment_method", "")).lower()

        if payment_method != "online":
            return Response(
                {"detail": _("payment_method must be 'online'.")},
                status=status.HTTP_400_BAD_REQUEST,
            )

        product = _resolve_product(payload)
        explicit_minor = (
            _coerce_int(payload.get("checkout_total_minor"))
            or _coerce_int(payload.get("amount_cents"))
            or _coerce_int(payload.get("amount_minor"))
        )
        computed_minor, product_currency, computed_discount_minor, subtotal_minor, bump_minor = _compute_amount(payload, product)
        amount_minor = explicit_minor or computed_minor

        if amount_minor is None or amount_minor <= 0:
            return Response(
                {"detail": _("Payment amount missing or invalid.")},
                status=status.HTTP_400_BAD_REQUEST,
            )

        payload["amount_minor"] = int(amount_minor)
        payload["amount_cents"] = int(amount_minor)

        currency = (payload.get("currency") or product_currency or "mad").upper()
        payload["currency"] = currency
        payload["online_discount_minor"] = int(computed_discount_minor)
        payload["checkout_subtotal_minor"] = int(subtotal_minor)
        payload["checkout_bump_minor"] = int(bump_minor)

        if not payload.get("product_name") and product:
            payload["product_name"] = product.name
        if product and not payload.get("product_id"):
            payload["product_id"] = product.pk
        if not payload.get("email"):
            payload["email"] = f"guest+{uuid4().hex}@example.invalid"

        stripe_url = _create_stripe_session(payload, request)
        if stripe_url:
            return Response({"redirect_url": stripe_url}, status=status.HTTP_200_OK)

        mock_url = _build_mock_redirect_url(request)
        return Response({"redirect_url": mock_url}, status=status.HTTP_200_OK)
>>>>>>> 6dfa9995
<|MERGE_RESOLUTION|>--- conflicted
+++ resolved
@@ -1,4 +1,3 @@
-<<<<<<< HEAD
 from __future__ import annotations
 
 import logging
@@ -202,232 +201,7 @@
 
         stripe_url = _create_stripe_session(payload, request)
         if stripe_url:
-            return Response(
-                {
-                    "redirect_url": stripe_url,
-                    "url": stripe_url,
-                    "amount": int(amount_minor),
-                    "currency": currency,
-                },
-                status=status.HTTP_200_OK,
-            )
+            return Response({"redirect_url": stripe_url}, status=status.HTTP_200_OK)
 
         mock_url = _build_mock_redirect_url(request)
-        return Response(
-            {
-                "redirect_url": mock_url,
-                "url": mock_url,
-                "amount": int(amount_minor),
-                "currency": currency,
-            },
-            status=status.HTTP_200_OK,
-        )
-=======
-from __future__ import annotations
-
-import logging
-from decimal import Decimal, InvalidOperation, ROUND_HALF_UP
-from typing import Any, Dict, Tuple
-from uuid import uuid4
-
-from django.conf import settings
-from django.utils.http import urlencode
-from django.utils.translation import gettext_lazy as _
-from rest_framework import status
-from rest_framework.response import Response
-from rest_framework.views import APIView
-
-from apps.leads.permissions import PublicPOSTOnly
-from apps.catalog.models import Product
-
-logger = logging.getLogger(__name__)
-
-
-def _build_mock_redirect_url(request) -> str:
-    params = {"sid": uuid4().hex, "paid": "1"}
-    base_path = "/pay/sandbox/"
-    if request is not None:
-        return request.build_absolute_uri(f"{base_path}?{urlencode(params)}")
-    return f"{base_path}?{urlencode(params)}"
-
-
-def _create_stripe_session(payload: Dict[str, Any], request) -> str | None:
-    secret_key = getattr(settings, "STRIPE_SECRET_KEY", "")
-    if not secret_key:
-        return None
-
-    try:
-        import stripe
-
-        stripe.api_key = secret_key
-
-        product_name = payload.get("product_name") or payload.get("product") or "Commande"
-        amount_minor = payload.get("amount_minor")
-        currency = (payload.get("currency") or "mad").upper()
-
-        if amount_minor is None:
-            amount_minor = 1000  # défaut: 10.00
-
-        success_query = urlencode({"paid": 1})
-        success_url = request.build_absolute_uri(f"/checkout/success/?{success_query}") if request else f"/checkout/success/?{success_query}"
-        cancel_url = request.build_absolute_uri("/") if request else "/"
-
-        session = stripe.checkout.Session.create(
-            mode="payment",
-            payment_method_types=["card"],
-            line_items=[
-                {
-                    "price_data": {
-                        "currency": currency.lower(),
-                        "product_data": {"name": product_name},
-                        "unit_amount": int(amount_minor),
-                    },
-                    "quantity": 1,
-                }
-            ],
-            success_url=success_url,
-            cancel_url=cancel_url,
-            metadata={k: str(v) for k, v in payload.items() if k != "signed_token"},
-        )
-        return getattr(session, "url", None)
-    except Exception:  # pragma: no cover - Stripe errors fallback to mock
-        logger.exception("Stripe checkout session creation failed; falling back to sandbox redirect")
-        return None
-
-
-def _coerce_int(value: Any) -> int | None:
-    if value in (None, "", False):
-        return None
-    try:
-        return int(str(value))
-    except (TypeError, ValueError):
-        try:
-            return int(float(value))
-        except (TypeError, ValueError):
-            return None
-
-
-def _price_to_minor(value: Any) -> int | None:
-    if value in (None, "", False):
-        return None
-    try:
-        cents = (Decimal(str(value)) * 100).quantize(Decimal("1"), rounding=ROUND_HALF_UP)
-    except (InvalidOperation, TypeError, ValueError):
-        return None
-    return int(cents)
-
-
-def _resolve_product(payload: Dict[str, Any]) -> Product | None:
-    lookup_keys = ("product_id", "product", "product_slug", "slug")
-    for key in lookup_keys:
-        value = payload.get(key)
-        if not value:
-            continue
-        try:
-            product = Product.objects.filter(pk=int(str(value)), is_active=True).first()
-            if product:
-                return product
-        except (ValueError, TypeError):
-            product = Product.objects.filter(slug=str(value), is_active=True).first()
-            if product:
-                return product
-    return None
-
-
-def _compute_amount(payload: Dict[str, Any], product: Product | None) -> Tuple[int | None, str | None, int, int, int]:
-    if not product:
-        return None, None, 0, 0, 0
-
-    quantity = _coerce_int(payload.get("quantity")) or 1
-    if quantity <= 0:
-        quantity = 1
-
-    if product.promo_price and product.price and product.promo_price < product.price:
-        unit_minor = _price_to_minor(product.promo_price)
-    else:
-        unit_minor = _price_to_minor(product.promo_price or product.price)
-    if unit_minor is None:
-        return None, product.currency
-
-    subtotal_minor = unit_minor * quantity
-
-    discount_minor = 0
-    if str(payload.get("payment_method", "")).lower() == "online":
-        extra = product.extra or {}
-        discount_raw = None
-        if isinstance(extra, dict):
-            discount_raw = extra.get("online_discount_amount")
-            if discount_raw in (None, ""):
-                ui_texts = extra.get("ui_texts") if isinstance(extra.get("ui_texts"), dict) else {}
-                discount_raw = ui_texts.get("online_discount_amount") if isinstance(ui_texts, dict) else None
-        discount_minor = _price_to_minor(discount_raw)
-        if discount_minor is None:
-            discount_minor = 0
-    discount_minor = max(0, min(discount_minor, subtotal_minor))
-
-    bump_minor = _coerce_int(payload.get("checkout_bump_minor"))
-    if bump_minor is None:
-        bump_minor = _price_to_minor(payload.get("checkout_bump_amount")) or 0
-    bump_minor = max(bump_minor or 0, 0)
-
-    total_minor = max(subtotal_minor - discount_minor + bump_minor, 0)
-    return total_minor, product.currency, discount_minor, subtotal_minor, bump_minor
-
-
-class CheckoutSessionView(APIView):
-    """Create a checkout session for online payments."""
-
-    permission_classes = [PublicPOSTOnly]
-    authentication_classes: list[Any] = []
-
-    def post(self, request, *args, **kwargs):
-        if isinstance(request.data, dict):
-            payload = dict(request.data)
-        else:
-            payload = {}
-        payment_method = str(payload.get("payment_method", "")).lower()
-
-        if payment_method != "online":
-            return Response(
-                {"detail": _("payment_method must be 'online'.")},
-                status=status.HTTP_400_BAD_REQUEST,
-            )
-
-        product = _resolve_product(payload)
-        explicit_minor = (
-            _coerce_int(payload.get("checkout_total_minor"))
-            or _coerce_int(payload.get("amount_cents"))
-            or _coerce_int(payload.get("amount_minor"))
-        )
-        computed_minor, product_currency, computed_discount_minor, subtotal_minor, bump_minor = _compute_amount(payload, product)
-        amount_minor = explicit_minor or computed_minor
-
-        if amount_minor is None or amount_minor <= 0:
-            return Response(
-                {"detail": _("Payment amount missing or invalid.")},
-                status=status.HTTP_400_BAD_REQUEST,
-            )
-
-        payload["amount_minor"] = int(amount_minor)
-        payload["amount_cents"] = int(amount_minor)
-
-        currency = (payload.get("currency") or product_currency or "mad").upper()
-        payload["currency"] = currency
-        payload["online_discount_minor"] = int(computed_discount_minor)
-        payload["checkout_subtotal_minor"] = int(subtotal_minor)
-        payload["checkout_bump_minor"] = int(bump_minor)
-
-        if not payload.get("product_name") and product:
-            payload["product_name"] = product.name
-        if product and not payload.get("product_id"):
-            payload["product_id"] = product.pk
-        if not payload.get("email"):
-            payload["email"] = f"guest+{uuid4().hex}@example.invalid"
-
-        stripe_url = _create_stripe_session(payload, request)
-        if stripe_url:
-            return Response({"redirect_url": stripe_url}, status=status.HTTP_200_OK)
-
-        mock_url = _build_mock_redirect_url(request)
-        return Response({"redirect_url": mock_url}, status=status.HTTP_200_OK)
->>>>>>> 6dfa9995
+        return Response({"redirect_url": mock_url}, status=status.HTTP_200_OK)