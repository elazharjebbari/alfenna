from __future__ import annotations
import uuid
from django.conf import settings
from django.core.exceptions import ValidationError
from django.db import models
from django.db.models import Q
from django.urls import reverse
from django.utils import timezone
from django.utils.text import slugify
<<<<<<< HEAD

from apps.i18n import TranslatableMixin


class ProductQuerySet(models.QuerySet):
    def active(self):
        return self.filter(is_active=True)


class Product(models.Model):
=======
from django.utils import translation
from parler.managers import TranslatableManager, TranslatableQuerySet
from parler.models import TranslatableModel, TranslatedFields

from apps.i18n.models import TranslatableMixin


class ProductQuerySet(models.QuerySet):
    def active(self):
        return self.filter(is_active=True)


class Product(TranslatableMixin):
>>>>>>> 6dfa9995
    class MediaKind(models.TextChoices):
        HERO = "hero", "Hero"
        GALLERY = "gallery", "Gallery"
        LIFESTYLE = "lifestyle", "Lifestyle"

    translatable_fields = (
        "name",
        "subname",
        "description",
        "highlights",
        "badges",
        "offers",
        "testimonials",
        "cross_sells",
    )

    slug = models.SlugField(max_length=220, unique=True)
    name = models.CharField(max_length=180)
    subname = models.CharField(max_length=300, null=True, blank=True)
    description = models.TextField(blank=True)
    highlights = models.JSONField(default=list, blank=True)
    price = models.DecimalField(max_digits=10, decimal_places=2, null=True, blank=True)
    promo_price = models.DecimalField(max_digits=10, decimal_places=2, null=True, blank=True)
    currency = models.CharField(max_length=3, default="MAD")
    is_active = models.BooleanField(default=True)
    seo_title = models.CharField(max_length=160, blank=True)
    seo_description = models.CharField(max_length=320, blank=True)
    extra = models.JSONField(default=dict, blank=True)
    created_at = models.DateTimeField(auto_now_add=True)
    updated_at = models.DateTimeField(auto_now=True)

    objects = ProductQuerySet.as_manager()

    class Meta:
        ordering = ["name"]

    def __str__(self) -> str:
        return self.name or self.slug


class ProductBadge(models.Model):
    product = models.ForeignKey("catalog.Product", on_delete=models.CASCADE, related_name="badges")
    text = models.CharField(max_length=120)
    icon = models.CharField(max_length=120, blank=True)
    extra = models.JSONField(default=dict, blank=True)

    class Meta:
        ordering = ["id"]

    def __str__(self) -> str:
        return f"{self.text} ({self.product.slug})"


class ProductImage(models.Model):
    product = models.ForeignKey("catalog.Product", on_delete=models.CASCADE, related_name="images")
    kind = models.CharField(max_length=16, choices=Product.MediaKind.choices, default=Product.MediaKind.GALLERY)
    src = models.URLField(max_length=500)
    alt = models.CharField(max_length=255, blank=True)
    thumb = models.URLField(max_length=500, blank=True)
    position = models.PositiveIntegerField(default=0)
    width = models.PositiveIntegerField(null=True, blank=True)
    height = models.PositiveIntegerField(null=True, blank=True)
    metadata = models.JSONField(default=dict, blank=True)

    class Meta:
        ordering = ["position", "id"]

    def __str__(self) -> str:
        return f"{self.product.slug}#{self.position}"


class ProductOption(models.Model):
    product = models.ForeignKey("catalog.Product", on_delete=models.CASCADE, related_name="options")
    key = models.SlugField(max_length=50)
    label = models.CharField(max_length=120)
    enabled = models.BooleanField(default=True)
    items = models.JSONField(default=list, blank=True)
    extra = models.JSONField(default=dict, blank=True)
    position = models.PositiveIntegerField(default=0)

    class Meta:
        ordering = ["position", "id"]
        unique_together = ("product", "key")

    def __str__(self) -> str:
        return f"{self.product.slug}:{self.key}"


class ProductOffer(models.Model):
    product = models.ForeignKey("catalog.Product", on_delete=models.CASCADE, related_name="offers")
    code = models.SlugField(max_length=50)
    title = models.CharField(max_length=160)
    price = models.DecimalField(max_digits=10, decimal_places=2)
    compare_at_price = models.DecimalField(max_digits=10, decimal_places=2, null=True, blank=True)
    is_featured = models.BooleanField(default=False)
    savings_label = models.CharField(max_length=120, blank=True)
    extra = models.JSONField(default=dict, blank=True)
    position = models.PositiveIntegerField(default=0)

    class Meta:
        ordering = ["position", "id"]
        unique_together = ("product", "code")

    def __str__(self) -> str:
        return f"{self.product.slug}:{self.code}"


class TestimonialMedia(models.Model):
    product = models.ForeignKey("catalog.Product", on_delete=models.CASCADE, related_name="testimonial_media")
    author = models.CharField(max_length=160, blank=True)
    quote = models.TextField(blank=True)
    image_url = models.URLField(max_length=500, blank=True)
    video_url = models.URLField(max_length=500, blank=True)
    position = models.PositiveIntegerField(default=0)
    extra = models.JSONField(default=dict, blank=True)

    class Meta:
        ordering = ["position", "id"]

    def __str__(self) -> str:
        return f"testimonial:{self.product.slug}:{self.position}"


class CourseQuerySet(TranslatableQuerySet):
    _translation_fields = {"title", "description", "seo_title", "seo_description"}

    def _rewrite_translation_kwargs(self, kwargs: dict) -> dict:
        rewritten = {}
        for key, value in kwargs.items():
            base_key = key.split("__", 1)[0]
            if base_key in self._translation_fields:
                rewritten[f"translations__{key}"] = value
            else:
                rewritten[key] = value
        return rewritten

    def _rewrite_q(self, node: Q) -> Q:
        children = []
        for child in node.children:
            if isinstance(child, Q):
                children.append(self._rewrite_q(child))
            elif isinstance(child, tuple):
                key, value = child
                base_key = key.split("__", 1)[0]
                if base_key in self._translation_fields:
                    children.append((f"translations__{key}", value))
                else:
                    children.append(child)
            else:
                children.append(child)
        node.children = children
        return node

    def _filter_or_exclude(self, negate, *args, **kwargs):
        if kwargs:
            kwargs = self._rewrite_translation_kwargs(kwargs)
        if args:
            new_args = []
            for arg in args:
                if isinstance(arg, Q):
                    new_args.append(self._rewrite_q(arg))
                elif isinstance(arg, dict):
                    new_args.append(self._rewrite_translation_kwargs(arg))
                else:
                    new_args.append(arg)
            args = tuple(new_args)
        return super()._filter_or_exclude(negate, *args, **kwargs)

    def published(self):
        return self.filter(is_published=True)


class CourseManager(TranslatableManager.from_queryset(CourseQuerySet)):

    def get_queryset(self):
        qs = super().get_queryset()
        lang = translation.get_language() or getattr(settings, "PARLER_DEFAULT_LANGUAGE_CODE", None)
        if lang:
            qs = qs.active_translations(lang)
        return qs


<<<<<<< HEAD
class Course(TranslatableMixin, models.Model):
=======
class Course(TranslatableModel):
>>>>>>> 6dfa9995
    DIFFICULTY_CHOICES = [
        ("beginner", "Débutant"),
        ("intermediate", "Intermédiaire"),
        ("advanced", "Avancé"),
    ]

    course_key = models.UUIDField(default=uuid.uuid4, unique=True, editable=False, db_index=True)
    slug = models.SlugField(max_length=220, unique=True)
    translations = TranslatedFields(
        title=models.CharField(max_length=200),
        description=models.TextField(blank=True),
        seo_title=models.CharField(max_length=70, blank=True),
        seo_description=models.CharField(max_length=160, blank=True),
    )
    image = models.ImageField(upload_to='course_images/', blank=True, null=True)

    difficulty = models.CharField(max_length=16, choices=DIFFICULTY_CHOICES, default="beginner")

<<<<<<< HEAD
    # Gating Phase 3 (prévu ici)
    free_lectures_count = models.PositiveSmallIntegerField(default=0)

    # Publication
    is_published = models.BooleanField(default=False)
    published_at = models.DateTimeField(blank=True, null=True)

    # Cache plan versioning
    plan_version = models.PositiveIntegerField(default=1)

    translatable_fields = ("title", "description")

=======
    # Gating Phase 3 (prévu ici)
    free_lectures_count = models.PositiveSmallIntegerField(default=0)

    # Publication
    is_published = models.BooleanField(default=False)
    published_at = models.DateTimeField(blank=True, null=True)

    # Cache plan versioning
    plan_version = models.PositiveIntegerField(default=1)

>>>>>>> 6dfa9995
    # Traces
    created_at = models.DateTimeField(auto_now_add=True)
    updated_at = models.DateTimeField(auto_now=True)

    objects = CourseManager()

    class Meta:
        ordering = ['-published_at', '-created_at']

    def __str__(self) -> str:
        return self.safe_translation_getter("title", default=self.slug or str(self.pk))

    def clean(self):
        # Slug immuable si déjà publié
        if self.pk:
            old = Course.objects.filter(pk=self.pk).values('slug', 'is_published').first()
            if old and old['is_published'] and old['slug'] != self.slug:
                raise ValidationError({'slug': "Le slug est immuable après publication."})

        # SEO fallbacks
        if not self.seo_title:
            self.seo_title = self.title[:70]
        if not self.seo_description and self.description:
            self.seo_description = (self.description or '')[:160]

    def save(self, *args, **kwargs):
        creating = self.pk is None
        if creating and not self.slug:
            self.slug = slugify(self.title)[:220]
        if self.is_published and not self.published_at:
            self.published_at = timezone.now()
        # Validation stricte
        self.full_clean()
        super().save(*args, **kwargs)

    def get_absolute_url(self) -> str:
        return reverse('pages:course-detail', args=[self.slug])

class CoursePrice(models.Model):
    CURRENCIES = [
        ("EUR", "Euro"),
        ("USD", "US Dollar"),
        ("MAD", "DHS Marocain"),
    ]
    course = models.ForeignKey("catalog.Course", on_delete=models.CASCADE, related_name="prices")
    currency = models.CharField(max_length=3, choices=CURRENCIES)
    # ISO 3166-1 alpha-2 ou Null pour prix “par défaut” dans la devise
    country = models.CharField(max_length=2, null=True, blank=True)
    amount_cents = models.PositiveIntegerField()
    active = models.BooleanField(default=True)
    effective_at = models.DateTimeField(default=timezone.now)
    expires_at = models.DateTimeField(null=True, blank=True)

    class Meta:
        indexes = [
            models.Index(fields=["course", "currency", "country", "active", "effective_at", "expires_at"]),
        ]
        # Unicité “douce”: on ne peut pas empêcher en DB les overlaps temporels,
        # mais on peut exiger qu’il n’existe pas deux entrées strictement identiques.
        constraints = [
            models.UniqueConstraint(
                fields=["course", "currency", "country", "effective_at"],
                name="uniq_courseprice_keyslice",
            ),
        ]

    def __str__(self):
        where = self.country or "default"
        return f"{self.course.slug} {self.currency} {self.amount_cents}c [{where}]"
<|MERGE_RESOLUTION|>--- conflicted
+++ resolved
@@ -7,9 +7,11 @@
 from django.urls import reverse
 from django.utils import timezone
 from django.utils.text import slugify
-<<<<<<< HEAD
-
-from apps.i18n import TranslatableMixin
+from django.utils import translation
+from parler.managers import TranslatableManager, TranslatableQuerySet
+from parler.models import TranslatableModel, TranslatedFields
+
+from apps.i18n.models import TranslatableMixin
 
 
 class ProductQuerySet(models.QuerySet):
@@ -17,22 +19,7 @@
         return self.filter(is_active=True)
 
 
-class Product(models.Model):
-=======
-from django.utils import translation
-from parler.managers import TranslatableManager, TranslatableQuerySet
-from parler.models import TranslatableModel, TranslatedFields
-
-from apps.i18n.models import TranslatableMixin
-
-
-class ProductQuerySet(models.QuerySet):
-    def active(self):
-        return self.filter(is_active=True)
-
-
 class Product(TranslatableMixin):
->>>>>>> 6dfa9995
     class MediaKind(models.TextChoices):
         HERO = "hero", "Hero"
         GALLERY = "gallery", "Gallery"
@@ -215,11 +202,7 @@
         return qs
 
 
-<<<<<<< HEAD
-class Course(TranslatableMixin, models.Model):
-=======
 class Course(TranslatableModel):
->>>>>>> 6dfa9995
     DIFFICULTY_CHOICES = [
         ("beginner", "Débutant"),
         ("intermediate", "Intermédiaire"),
@@ -238,7 +221,6 @@
 
     difficulty = models.CharField(max_length=16, choices=DIFFICULTY_CHOICES, default="beginner")
 
-<<<<<<< HEAD
     # Gating Phase 3 (prévu ici)
     free_lectures_count = models.PositiveSmallIntegerField(default=0)
 
@@ -249,20 +231,6 @@
     # Cache plan versioning
     plan_version = models.PositiveIntegerField(default=1)
 
-    translatable_fields = ("title", "description")
-
-=======
-    # Gating Phase 3 (prévu ici)
-    free_lectures_count = models.PositiveSmallIntegerField(default=0)
-
-    # Publication
-    is_published = models.BooleanField(default=False)
-    published_at = models.DateTimeField(blank=True, null=True)
-
-    # Cache plan versioning
-    plan_version = models.PositiveIntegerField(default=1)
-
->>>>>>> 6dfa9995
     # Traces
     created_at = models.DateTimeField(auto_now_add=True)
     updated_at = models.DateTimeField(auto_now=True)
@@ -331,4 +299,4 @@
 
     def __str__(self):
         where = self.country or "default"
-        return f"{self.course.slug} {self.currency} {self.amount_cents}c [{where}]"
+        return f"{self.course.slug} {self.currency} {self.amount_cents}c [{where}]"