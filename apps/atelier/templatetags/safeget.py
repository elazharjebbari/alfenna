<<<<<<< HEAD
from __future__ import annotations

from django import template

register = template.Library()


@register.filter(name="safeget")
def safeget(mapping, key):
    """Safely fetch a key from a mapping; return "" on missing/invalid."""
    if not isinstance(mapping, dict):
        try:
            mapping = dict(mapping or {})
        except Exception:
            return ""
    try:
        value = mapping[key]
    except Exception:
        return ""
    return value
=======
"""Template filter to safely access mapping keys without raising errors."""
from __future__ import annotations

from typing import Any

from django import template

register = template.Library()


@register.filter(name="safeget")
def safeget(mapping: Any, key: str) -> Any:
    """Return mapping[key] without raising if missing.

    Falls back to attribute access and finally returns an empty string.
    """
    if mapping is None or key is None:
        return ""
    try:
        if isinstance(mapping, dict):
            return mapping.get(key, "")
        value = getattr(mapping, key, "")
        return value if value is not None else ""
    except Exception:  # pragma: no cover - defensive
        return ""
>>>>>>> 6dfa9995
<|MERGE_RESOLUTION|>--- conflicted
+++ resolved
@@ -1,25 +1,3 @@
-<<<<<<< HEAD
-from __future__ import annotations
-
-from django import template
-
-register = template.Library()
-
-
-@register.filter(name="safeget")
-def safeget(mapping, key):
-    """Safely fetch a key from a mapping; return "" on missing/invalid."""
-    if not isinstance(mapping, dict):
-        try:
-            mapping = dict(mapping or {})
-        except Exception:
-            return ""
-    try:
-        value = mapping[key]
-    except Exception:
-        return ""
-    return value
-=======
 """Template filter to safely access mapping keys without raising errors."""
 from __future__ import annotations
 
@@ -44,5 +22,4 @@
         value = getattr(mapping, key, "")
         return value if value is not None else ""
     except Exception:  # pragma: no cover - defensive
-        return ""
->>>>>>> 6dfa9995
+        return ""