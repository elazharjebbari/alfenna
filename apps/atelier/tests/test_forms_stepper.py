--- conflicted
+++ resolved
@@ -1,97 +1,3 @@
-<<<<<<< HEAD
-from __future__ import annotations
-
-import json
-
-from django.template.loader import render_to_string
-from django.test import SimpleTestCase
-
-
-class LeadStepperTemplateTests(SimpleTestCase):
-    base_context = {
-        "action_url": "/leads/collect/",
-        "fields_map": {
-            "fullname": "full_name",
-            "phone": "phone_number",
-            "address": "address",
-            "quantity": "quantity",
-            "offer": "offer_key",
-            "product": "product",
-            "promotion": "promotion_selected",
-        },
-        "product": {
-            "id": "sku-1",
-            "slug": "sku-1",
-            "name": "Produit Test",
-            "description": "Description test",
-        },
-        "pricing": {"promo_price": 199, "price": 249, "currency": "MAD"},
-    }
-
-    def test_lead_step3_template_renders(self) -> None:
-        html = render_to_string(
-            "components/core/forms/lead_step3/lead_step3.html",
-            context=self.base_context,
-        )
-        self.assertIn('data-ff-root', html)
-        self.assertIn('data-ff-step="2"', html)
-        self.assertIn('class="form-control"', html)
-        self.assertIn('btn af-cta', html)
-
-    def test_step3_template_has_thank_you_step(self) -> None:
-        html = render_to_string(
-            "components/core/forms/lead_step3/lead_step3.html",
-            context=self.base_context,
-        )
-        self.assertIn('data-ff-root', html)
-        self.assertIn('data-steps="4"', html)
-        self.assertIn('data-checkout-url="/api/checkout/sessions/"', html)
-        self.assertIn('data-ff-step="3"', html)
-        self.assertIn('data-ff-step="4"', html)
-        self.assertIn('Paiement', html)
-        self.assertIn('Merci, votre commande est enregistrée.', html)
-
-    def test_landingpage_template_is_minimal(self) -> None:
-        context = {
-            "action_url": "/api/leads/collect/",
-            "fields_map": {
-                "fullname": "full_name",
-                "phone": "phone_number",
-                "city": "city",
-                "email": "email",
-                "payment_mode": "payment_mode",
-                "pack_slug": "pack_slug",
-                "complementary_slugs": "context.complementary_slugs",
-                "product": "product",
-                "currency": "currency",
-            },
-            "product": {"id": "sku-landing", "slug": "sku-landing"},
-            "pricing": {"currency": "MAD"},
-            "form": {
-                "flow_key": "landing_short_flow",
-                "offers": [
-                    {"code": "duo", "slug": "duo", "title": "Pack Duo", "price": 299},
-                    {"code": "solo", "slug": "solo", "title": "Pack Solo", "price": 199},
-                ],
-                "bump": {"slug": "bump_extra", "title": "Supplément"},
-                "flow_config_json": json.dumps({
-                    "flow_key": "landing_short_flow",
-                    "endpoint_url": "/api/leads/collect/",
-                }),
-            },
-        }
-
-        html = render_to_string(
-            "components/core/forms/form_landingpage/form_landingpage.html",
-            context=context,
-        )
-
-        self.assertIn('data-ff-root', html)
-        self.assertIn('data-ff-step="2"', html)
-        self.assertIn('Paiement à la livraison', html)
-        self.assertIn('data-ff-payment-hidden', html)
-        self.assertIn('data-ff-config', html)
-=======
 from __future__ import annotations
 
 from django.template.loader import render_to_string
@@ -135,5 +41,4 @@
         self.assertIn('data-ff-step="3"', html)
         self.assertIn('data-ff-step="4"', html)
         self.assertIn('Paiement', html)
-        self.assertIn('Merci, votre commande est enregistrée.', html)
->>>>>>> 6dfa9995
+        self.assertIn('Merci, votre commande est enregistrée.', html)