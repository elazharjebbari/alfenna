<<<<<<< HEAD
# configs/leads_fields.yaml
global:
  require_idempotency_header: true
  client_ts_max_skew_seconds: 7200
  signed_token_required: true

form_kinds:
  checkout_intent:
    fields:
      # identité / contact
      email: { required: false, max_length: 254, validators: ["email"] }
      phone: { required: true, hard_required: true, max_length: 32, validators: ["phone"] }
      full_name: { required: false, max_length: 150 }
      first_name: { required: false, max_length: 100 }
      last_name: { required: false, max_length: 100 }

      # adresse (les vrais champs utilisés par le stepper)
      address_line1: { required: false, max_length: 200 }
      address_line2: { required: false, max_length: 200 }
      city: { required: false, max_length: 100 }
      state: { required: false, max_length: 100 }
      postal_code: { required: false, max_length: 20, validators: ["postal"] }
      country: { required: false, max_length: 2 }

      # paiement / panier
      currency: { required: false, max_length: 3 }
      payment_mode: { required: false, hard_required: true, max_length: 16 }
      payment_method: { required: false, max_length: 16 }
      promotion_selected: { required: false, max_length: 64 }

      # packs / quantités / cross-sell
      pack_slug: { required: false, hard_required: true, max_length: 64 }
      offer_key: { required: false, max_length: 64 }
      quantity: { required: false, max_length: 4 }
      bump_optin: { required: false, type: bool }
      context.complementary_slugs: { required: false, type: list }

      # légal
      accept_terms: { required: true, hard_required: true, type: bool }
=======
# configs/leads_fields.yaml
global:
  require_idempotency_header: true
  client_ts_max_skew_seconds: 7200  # 2h
  signed_token_required: true
  signing:
    drop_empty: true

form_kinds:
  email_ebook:
    fields:
      email: { required: false, max_length: 254, validators: ["email"] }
      first_name: { required: false, max_length: 100 }
      ebook_id: { required: false, max_length: 64 }
      newsletter_optin: { required: false, type: bool }
  contact_full:
    fields:
      first_name: { required: false, max_length: 100 }
      last_name: { required: false, max_length: 100 }
      email: { required: false, max_length: 254, validators: ["email"] }
      phone: { required: false, max_length: 32, validators: ["phone"] }
      address_line1: { required: false, max_length: 200 }
      address_line2: { required: false, max_length: 200 }
      city: { required: false, max_length: 100 }
      state: { required: false, max_length: 100 }
      postal_code: { required: false, max_length: 20, validators: ["postal"] }
      country: { required: false, max_length: 2 }
      message: { required: false, max_length: 2000 }
      preferred_channel: { required: false, max_length: 16 }
  checkout_intent:
    fields:
      course_slug: { required: true, max_length: 220 }
      pack_slug: { required: false, max_length: 64 }
      currency: { required: true, max_length: 3 }
      coupon_code: { required: false, max_length: 64 }
      full_name: { required: false, max_length: 150 }
      first_name: { required: false, max_length: 100 }
      last_name: { required: false, max_length: 100 }
      email: { required: false, max_length: 254, validators: ["email"] }
      phone: { required: false, max_length: 32, validators: ["phone"] }
      billing_address_line1: { required: false, max_length: 200 }
      billing_address_line2: { required: false, max_length: 200 }
      billing_city: { required: false, max_length: 100 }
      billing_state: { required: false, max_length: 100 }
      billing_postal_code: { required: false, max_length: 20, validators: ["postal"] }
      billing_country: { required: false, max_length: 2 }
      company_name: { required: false, max_length: 150 }
      tax_id_type: { required: false, max_length: 16 }
      tax_id: { required: false, max_length: 32 }
      save_customer: { required: false, type: bool }
      accept_terms: { required: true, type: bool }
      invoice_language: { required: false, max_length: 8 }
      product: { required: false, max_length: 220 }
      offer_key: { required: false, max_length: 64 }
      quantity: { required: false }
      bump_optin: { required: false, type: bool }
      promotion_selected: { required: false, max_length: 64 }
      address_raw: { required: false, max_length: 400 }
      payment_method: { required: false, max_length: 16 }
      payment_mode: { required: false, max_length: 32 }
      wa_optin: { required: false, type: bool }
  product_lead:
    fields:
      full_name: { required: true }
      phone: { required: true, min_digits: 6 }
      email: { required: false, validators: ["email"] }
      address: { required: false }

campaign_overrides: {}
>>>>>>> 6dfa9995
<|MERGE_RESOLUTION|>--- conflicted
+++ resolved
@@ -1,44 +1,3 @@
-<<<<<<< HEAD
-# configs/leads_fields.yaml
-global:
-  require_idempotency_header: true
-  client_ts_max_skew_seconds: 7200
-  signed_token_required: true
-
-form_kinds:
-  checkout_intent:
-    fields:
-      # identité / contact
-      email: { required: false, max_length: 254, validators: ["email"] }
-      phone: { required: true, hard_required: true, max_length: 32, validators: ["phone"] }
-      full_name: { required: false, max_length: 150 }
-      first_name: { required: false, max_length: 100 }
-      last_name: { required: false, max_length: 100 }
-
-      # adresse (les vrais champs utilisés par le stepper)
-      address_line1: { required: false, max_length: 200 }
-      address_line2: { required: false, max_length: 200 }
-      city: { required: false, max_length: 100 }
-      state: { required: false, max_length: 100 }
-      postal_code: { required: false, max_length: 20, validators: ["postal"] }
-      country: { required: false, max_length: 2 }
-
-      # paiement / panier
-      currency: { required: false, max_length: 3 }
-      payment_mode: { required: false, hard_required: true, max_length: 16 }
-      payment_method: { required: false, max_length: 16 }
-      promotion_selected: { required: false, max_length: 64 }
-
-      # packs / quantités / cross-sell
-      pack_slug: { required: false, hard_required: true, max_length: 64 }
-      offer_key: { required: false, max_length: 64 }
-      quantity: { required: false, max_length: 4 }
-      bump_optin: { required: false, type: bool }
-      context.complementary_slugs: { required: false, type: list }
-
-      # légal
-      accept_terms: { required: true, hard_required: true, type: bool }
-=======
 # configs/leads_fields.yaml
 global:
   require_idempotency_header: true
@@ -107,5 +66,4 @@
       email: { required: false, validators: ["email"] }
       address: { required: false }
 
-campaign_overrides: {}
->>>>>>> 6dfa9995
+campaign_overrides: {}