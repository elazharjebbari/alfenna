pages:
  online_home:
    meta:
      title: "Lumière Academy — Fabrication de bougies"
      description: "Participez à nos cours et apprenez des techniques artisanales."
    slots:
      vendors:
        component: "vendors/core"
      header:
        experiment: header_ab
        variants:
          A: "header/struct"
          B: "header/modes"
        cache: false   # header dynamique => jamais cacheté
      modals_login:
        component: "core/modals/login"
      hero:
        component: "hero/cover"
        cache: true
      learning_card:
        component: "learning/card"
      learning_content:
        component: "learning/content"
      highlights:
        component: "learning/highlights"
      faq:
        component: "faq/main"
      trainer:
        component: "trainer/profile"
      footer:
        component: "footer/main"
      lead_form:
        component: "forms/shell"
      chatbot:
        component: "chatbot/shell"
        cache: false
  test:
    meta:
      title: "(Test) Lumière Academy — Fabrication de bougies"
      description: "(Test) Participez à nos cours et apprenez des techniques artisanales."
    slots:
      vendors:
        component: "vendors/core"
      header:
        experiment: header_ab
        variants:
          A: "header/struct"
          B: "header/modes"
        cache: false   # header dynamique => jamais cacheté
      contact_info:
        component: "contact/info"
        params:
          phone_tel: "+212 600 000 000"
          phone_display: "+212 600 000 000"
          phone_title: "Numéro de téléphone"
          email: "atelier@example.com"
          email_title: "Adresse email"
          address_url: "https://example.com/campus"
          address_text: "123 Rue Exemple, Rabat"
          address_title: "Adresse du bureau"
      contact_map:
        component: "contact/map"
        params:
          map_embed_url: "https://maps.example.com/embed/demo"
      chatbot:
        component: "chatbot/shell"
        cache: false
  course_detail:
    meta:
      title: "(Cours) Lumière Academy — Fabrication de bougies"
      description: "(Cours) Participez à nos cours et apprenez des techniques artisanales."
    slots:
      vendors:
        component: "vendors/core"
      header:
        experiment: header_ab
        variants:
          A: "header/struct"
          B: "header/modes"
        cache: false   # header dynamique => jamais cacheté
      modals_login:
        component: "core/modals/login"
      training_block:
        component: "course_detail/training"
      sidebar_block:
        component: "course_detail/sidebar"
      chatbot:
        component: "chatbot/shell"
        cache: false
  course_list:
    component: "courses/list"
    params:
      limit: 6
      list_title: "Nos formations populaires"
      list_subtitle: "Sélectionnez un cours pour démarrer votre parcours."
      label_languages: "Langues : 🇲🇦 / 🇫🇷"
      label_lessons: "+30 cours"
      label_score: "Score"
    slots:
      vendors:
        component: "vendors/core"
      header:
        experiment: header_ab
        variants:
          A: "header/struct"
          B: "header/modes"
        cache: false   # header dynamique => jamais cacheté
      modals_login:
        component: "core/modals/login"
      chatbot:
        component: "chatbot/shell"
        cache: false
  lecture:
    template: screens/lecture.html
    params:
      assets:
        images:
          poster: "/static/images/formateurs/cover-video-landing.jpg"
    slots:
      vendors:
        component: "vendors/core"
      header:
        experiment: header_ab
        variants:
          A: "header/struct"
          B: "header/modes"
        cache: false   # header dynamique => jamais cacheté
      modals_login:
        component: "core/modals/login"
      main:
        component: core/learning/lecture
      chatbot:
        component: "chatbot/shell"
        cache: false
  courses:
    meta:
      title: "(Test) Lumière Academy — Fabrication de bougies"
      description: "(Test) Participez à nos cours et apprenez des techniques artisanales."
    slots:
      vendors:
        component: "vendors/core"
      header:
        experiment: header_ab
        variants:
          A: "header/struct"
          B: "header/modes"
        cache: false   # header dynamique => jamais cacheté
      modals_login:
        component: "core/modals/login"
      course_list:
        component: "courses/list"
      faq:
        component: "faq/main"
      fab_whatsapp:
        component: "fab/whatsapp"
        params:
          label: "Besoin d’aide ?"
          icon_mode: "vendor"
          icon_vendor: "icofont-whatsapp"
          offset_bottom: 18
          offset_right: 16
          phone_tel: "+212719646705"
          prefill_text: "Bonjour, j’ai une question sur le pack Alfenna."
      footer:
        component: "footer/main"
      chatbot:
        component: "chatbot/shell"
        cache: false
  product_detail:
    meta:
      title: "Produit"
      description: "Fiche detaillee d'un produit Lumière."
    slots:
      vendors:
        component: "vendors/core"
      header:
        component: "header/modes"
      language_switch:
        component: "lang/switcher"
      product_hero:
        component: "core/product"
        params:
          lookup:
            slug: "{{ url.kwargs.product_slug }}"
          product:
            slug: "pack-cosmetique-naturel"
            id: "pack-cosmetique-naturel"
            name: "Pack cosmétique naturel — Édition Spa"
            subname: "<p>Routine complète pour pieds & ongles</p>"
            description: "Un coffret 8 pièces pour hydrater, purifier et protéger en douceur."
            price: 450
            promo_price: 347
            currency: "MAD"
            badges:
              - { icon: "fa-solid fa-leaf", text: "100% naturel" }
              - { icon: "fas fa-money-bill", text: "Paiement à la livraison" }
            highlights:
              - "Hydrate intensément pieds & ongles"
              - "Livraison 24/48h partout au Maroc"
              - "Formule naturelle sans parabènes"
#          media:
#            lightbox: true
#            images:
#              - { src: "/static/carpet/images/cover/cadre-domestique.webp", alt: "Vue principale" }
#              - { src: "/static/carpet/images/cover/genous-coussin.webp", alt: "Zoom coussin" }
          form:
            alias: "core/forms/lead_step3"
            action_url: "leads:collect"
            fields_map:
              fullname: "full_name"
              phone: "phone_number"
              address: "address"
              quantity: "quantity"
              offer: "offer_key"
              product: "product"
              promotion: "promotion_selected"
          tracking:
            enabled: true
            events:
              view: "lp_variant_view"
              media_switch: "product_media_switch"
      sticky_buybar_v2:
        component: "sticky/buybar_v2"
        params:
<<<<<<< HEAD
          label: "Besoin d’aide ?"
          icon_mode: "vendor"
          icon_vendor: "icofont-whatsapp"
          offset_bottom: 18
          offset_right: 16
          phone_tel: "+212719646705"
          prefill_text: "Bonjour, j’ai une question sur le pack Alfenna."
      footer:
        component: "footer/main"
      chatbot:
        component: "chatbot/shell"
        cache: false
  product_detail_landing:
    meta:
      title: "Produit — Landing V2"
      description: "Fiche produit optimisée pour la landing courte."
    slots:
      vendors:
        component: "vendors/core"
      header:
        component: "header/modes"
      product_hero:
        component: "core/product"
        params:
          lookup:
            slug: "{{ url.kwargs.product_slug }}"
          product:
            id: "demo-product"
            name: "Sajadat Al-Raha"
            description: "Tapis de priere a memoire de forme pour un confort maximal."
            price: 399
            promo_price: 329
            currency: "MAD"
          form:
            alias: "core/forms/form_landingpage"
            action_url: "leads:collect"
            fields_map:
              fullname: "full_name"
              phone: "phone_number"
              city: "city"
              email: "email"
              payment_mode: "payment_mode"
              pack_slug: "pack_slug"
              complementary_slugs: "context.complementary_slugs"
          tracking:
            enabled: true
            events:
              view: "lp_variant_view_v2"
              media_switch: "product_media_switch"
      sticky_buybar_v2:
        component: "sticky/buybar_v2"
      faq:
        component: "faq/main"
      fab_whatsapp:
        component: "fab/whatsapp"
      footer:
        component: "footer/main"
      chatbot:
        component: "chatbot/shell"
        cache: false
  faq:
    meta:
      title: "Lumière Academy — Questions fréquentes"
      description: "Réponses aux questions fréquentes sur les formations Lumière Academy."
    slots:
      vendors:
        component: "vendors/core"
      header:
        experiment: header_ab
        variants:
          A: "header/struct"
          B: "header/modes"
        cache: false   # header dynamique => jamais cacheté
      faq:
        component: "faq/main"
      footer:
        component: "footer/main"
      chatbot:
        component: "chatbot/shell"
        cache: false

  register:
    template: screens/register.html
    meta:
      title: "Créer un compte — Lumière Academy"
      description: "Inscrivez-vous pour accéder aux cours et contenus exclusifs."
    slots:
      vendors:
        component: "vendors/core"
      header:
        experiment: header_ab
        variants:
          A: "header/struct"
          B: "header/modes"
        cache: false
      main:
        component: "accounts/register/shell"
      footer:
        component: "footer/main"
      chatbot:
        component: "chatbot/shell"
        cache: false

  check_email:
    template: screens/auth_message.html
    meta:
      title: "Vérifie ta boîte mail — Lumière Academy"
      description: "Nous t'avons envoyé un e-mail pour confirmer ton inscription."
    slots:
      vendors:
        component: "vendors/core"
      header:
        experiment: header_ab
        variants:
          A: "header/modes"
          B: "header/struct"
        cache: false
      main:
        component: "accounts/check_email"
      footer:
        component: "footer/main"
      chatbot:
        component: "chatbot/shell"
        cache: false

  password_reset:
    template: screens/password_reset.html
    meta:
      title: "Mot de passe oublié — Lumière Academy"
      description: "Recevez un lien sécurisé pour réinitialiser votre mot de passe."
    slots:
      vendors:
        component: "vendors/core"
      header:
        experiment: header_ab
        variants:
          A: "header/struct"
          B: "header/modes"
        cache: false
      main:
        component: "accounts/password_reset/shell"
      footer:
        component: "footer/main"
      chatbot:
        component: "chatbot/shell"
        cache: false

  password_reset_done:
    template: screens/auth_message.html
    meta:
      title: "E-mail envoyé — Lumière Academy"
      description: "Vérifie ta boîte mail pour réinitialiser ton mot de passe."
    slots:
      vendors:
        component: "vendors/core"
      header:
        experiment: header_ab
        variants:
          A: "header/modes"
          B: "header/struct"
        cache: false
      main:
        component: "accounts/password_reset/done"
      footer:
        component: "footer/main"
      chatbot:
        component: "chatbot/shell"
        cache: false

  password_reset_confirm:
    template: screens/auth_message.html
    meta:
      title: "Définir un nouveau mot de passe — Lumière Academy"
      description: "Choisissez un nouveau mot de passe sécurisé pour votre compte."
    slots:
      vendors:
        component: "vendors/core"
      header:
        experiment: header_ab
        variants:
          A: "header/modes"
          B: "header/struct"
        cache: false
      main:
        component: "accounts/password_reset/confirm"
      footer:
        component: "footer/main"
      chatbot:
        component: "chatbot/shell"
        cache: false

  password_reset_complete:
    template: screens/auth_message.html
    meta:
      title: "Mot de passe mis à jour — Lumière Academy"
      description: "Votre mot de passe a été modifié avec succès."
    slots:
      vendors:
        component: "vendors/core"
      header:
        experiment: header_ab
        variants:
          A: "header/modes"
          B: "header/struct"
        cache: false
      main:
        component: "accounts/password_reset/complete"
      footer:
        component: "footer/main"
      chatbot:
        component: "chatbot/shell"
        cache: false

  verification_success:
    template: screens/auth_message.html
    meta:
      title: "Adresse confirmée — Lumière Academy"
      description: "Ton adresse e-mail est maintenant vérifiée."
    slots:
      vendors:
        component: "vendors/core"
      header:
        experiment: header_ab
        variants:
          A: "header/modes"
          B: "header/struct"
        cache: false
      main:
        component: "accounts/verify_success"
      footer:
        component: "footer/main"
      chatbot:
        component: "chatbot/shell"
        cache: false

  verification_error:
    template: screens/auth_message.html
    meta:
      title: "Lien invalide — Lumière Academy"
      description: "Ce lien de validation n'est plus actif. Demande un nouvel e-mail."
    slots:
      vendors:
        component: "vendors/core"
      header:
        experiment: header_ab
        variants:
          A: "header/modes"
          B: "header/struct"
        cache: false
      main:
        component: "accounts/verify_error"
      footer:
        component: "footer/main"
      chatbot:
        component: "chatbot/shell"
        cache: false
=======
          title_token: "t:product_detail.hero.name"
          feature_tokens:
            - "t:product_detail.form.bullets.delivery"
            - "t:product_detail.form.bullets.payment"
            - "t:product_detail.form.bullets.guarantee"
      faq:
        component: "faq/main"
      fab_whatsapp:
        component: "fab/whatsapp"
        params:
          label: "Besoin d’aide ?"
          icon_mode: "vendor"
          icon_vendor: "icofont-whatsapp"
          offset_bottom: 18
          offset_right: 16
          phone_tel: "+212719646705"
          prefill_text: "Bonjour, j’ai une question sur le pack Alfenna."
      footer:
        component: "footer/main"
      chatbot:
        component: "chatbot/shell"
        cache: false
  faq:
    meta:
      title: "Lumière Academy — Questions fréquentes"
      description: "Réponses aux questions fréquentes sur les formations Lumière Academy."
    slots:
      vendors:
        component: "vendors/core"
      header:
        experiment: header_ab
        variants:
          A: "header/struct"
          B: "header/modes"
        cache: false   # header dynamique => jamais cacheté
      faq:
        component: "faq/main"
      footer:
        component: "footer/main"
      chatbot:
        component: "chatbot/shell"
        cache: false

  register:
    template: screens/register.html
    meta:
      title: "Créer un compte — Lumière Academy"
      description: "Inscrivez-vous pour accéder aux cours et contenus exclusifs."
    slots:
      vendors:
        component: "vendors/core"
      header:
        experiment: header_ab
        variants:
          A: "header/struct"
          B: "header/modes"
        cache: false
      main:
        component: "accounts/register/shell"
      footer:
        component: "footer/main"
      chatbot:
        component: "chatbot/shell"
        cache: false

  check_email:
    template: screens/auth_message.html
    meta:
      title: "Vérifie ta boîte mail — Lumière Academy"
      description: "Nous t'avons envoyé un e-mail pour confirmer ton inscription."
    slots:
      vendors:
        component: "vendors/core"
      header:
        experiment: header_ab
        variants:
          A: "header/modes"
          B: "header/struct"
        cache: false
      main:
        component: "accounts/check_email"
      footer:
        component: "footer/main"
      chatbot:
        component: "chatbot/shell"
        cache: false

  password_reset:
    template: screens/password_reset.html
    meta:
      title: "Mot de passe oublié — Lumière Academy"
      description: "Recevez un lien sécurisé pour réinitialiser votre mot de passe."
    slots:
      vendors:
        component: "vendors/core"
      header:
        experiment: header_ab
        variants:
          A: "header/struct"
          B: "header/modes"
        cache: false
      main:
        component: "accounts/password_reset/shell"
      footer:
        component: "footer/main"
      chatbot:
        component: "chatbot/shell"
        cache: false

  password_reset_done:
    template: screens/auth_message.html
    meta:
      title: "E-mail envoyé — Lumière Academy"
      description: "Vérifie ta boîte mail pour réinitialiser ton mot de passe."
    slots:
      vendors:
        component: "vendors/core"
      header:
        experiment: header_ab
        variants:
          A: "header/modes"
          B: "header/struct"
        cache: false
      main:
        component: "accounts/password_reset/done"
      footer:
        component: "footer/main"
      chatbot:
        component: "chatbot/shell"
        cache: false

  password_reset_confirm:
    template: screens/auth_message.html
    meta:
      title: "Définir un nouveau mot de passe — Lumière Academy"
      description: "Choisissez un nouveau mot de passe sécurisé pour votre compte."
    slots:
      vendors:
        component: "vendors/core"
      header:
        experiment: header_ab
        variants:
          A: "header/modes"
          B: "header/struct"
        cache: false
      main:
        component: "accounts/password_reset/confirm"
      footer:
        component: "footer/main"
      chatbot:
        component: "chatbot/shell"
        cache: false

  password_reset_complete:
    template: screens/auth_message.html
    meta:
      title: "Mot de passe mis à jour — Lumière Academy"
      description: "Votre mot de passe a été modifié avec succès."
    slots:
      vendors:
        component: "vendors/core"
      header:
        experiment: header_ab
        variants:
          A: "header/modes"
          B: "header/struct"
        cache: false
      main:
        component: "accounts/password_reset/complete"
      footer:
        component: "footer/main"
      chatbot:
        component: "chatbot/shell"
        cache: false

  verification_success:
    template: screens/auth_message.html
    meta:
      title: "Adresse confirmée — Lumière Academy"
      description: "Ton adresse e-mail est maintenant vérifiée."
    slots:
      vendors:
        component: "vendors/core"
      header:
        experiment: header_ab
        variants:
          A: "header/modes"
          B: "header/struct"
        cache: false
      main:
        component: "accounts/verify_success"
      footer:
        component: "footer/main"
      chatbot:
        component: "chatbot/shell"
        cache: false

  verification_error:
    template: screens/auth_message.html
    meta:
      title: "Lien invalide — Lumière Academy"
      description: "Ce lien de validation n'est plus actif. Demande un nouvel e-mail."
    slots:
      vendors:
        component: "vendors/core"
      header:
        experiment: header_ab
        variants:
          A: "header/modes"
          B: "header/struct"
        cache: false
      main:
        component: "accounts/verify_error"
      footer:
        component: "footer/main"
      chatbot:
        component: "chatbot/shell"
        cache: false
>>>>>>> 6dfa9995
<|MERGE_RESOLUTION|>--- conflicted
+++ resolved
@@ -222,264 +222,6 @@
       sticky_buybar_v2:
         component: "sticky/buybar_v2"
         params:
-<<<<<<< HEAD
-          label: "Besoin d’aide ?"
-          icon_mode: "vendor"
-          icon_vendor: "icofont-whatsapp"
-          offset_bottom: 18
-          offset_right: 16
-          phone_tel: "+212719646705"
-          prefill_text: "Bonjour, j’ai une question sur le pack Alfenna."
-      footer:
-        component: "footer/main"
-      chatbot:
-        component: "chatbot/shell"
-        cache: false
-  product_detail_landing:
-    meta:
-      title: "Produit — Landing V2"
-      description: "Fiche produit optimisée pour la landing courte."
-    slots:
-      vendors:
-        component: "vendors/core"
-      header:
-        component: "header/modes"
-      product_hero:
-        component: "core/product"
-        params:
-          lookup:
-            slug: "{{ url.kwargs.product_slug }}"
-          product:
-            id: "demo-product"
-            name: "Sajadat Al-Raha"
-            description: "Tapis de priere a memoire de forme pour un confort maximal."
-            price: 399
-            promo_price: 329
-            currency: "MAD"
-          form:
-            alias: "core/forms/form_landingpage"
-            action_url: "leads:collect"
-            fields_map:
-              fullname: "full_name"
-              phone: "phone_number"
-              city: "city"
-              email: "email"
-              payment_mode: "payment_mode"
-              pack_slug: "pack_slug"
-              complementary_slugs: "context.complementary_slugs"
-          tracking:
-            enabled: true
-            events:
-              view: "lp_variant_view_v2"
-              media_switch: "product_media_switch"
-      sticky_buybar_v2:
-        component: "sticky/buybar_v2"
-      faq:
-        component: "faq/main"
-      fab_whatsapp:
-        component: "fab/whatsapp"
-      footer:
-        component: "footer/main"
-      chatbot:
-        component: "chatbot/shell"
-        cache: false
-  faq:
-    meta:
-      title: "Lumière Academy — Questions fréquentes"
-      description: "Réponses aux questions fréquentes sur les formations Lumière Academy."
-    slots:
-      vendors:
-        component: "vendors/core"
-      header:
-        experiment: header_ab
-        variants:
-          A: "header/struct"
-          B: "header/modes"
-        cache: false   # header dynamique => jamais cacheté
-      faq:
-        component: "faq/main"
-      footer:
-        component: "footer/main"
-      chatbot:
-        component: "chatbot/shell"
-        cache: false
-
-  register:
-    template: screens/register.html
-    meta:
-      title: "Créer un compte — Lumière Academy"
-      description: "Inscrivez-vous pour accéder aux cours et contenus exclusifs."
-    slots:
-      vendors:
-        component: "vendors/core"
-      header:
-        experiment: header_ab
-        variants:
-          A: "header/struct"
-          B: "header/modes"
-        cache: false
-      main:
-        component: "accounts/register/shell"
-      footer:
-        component: "footer/main"
-      chatbot:
-        component: "chatbot/shell"
-        cache: false
-
-  check_email:
-    template: screens/auth_message.html
-    meta:
-      title: "Vérifie ta boîte mail — Lumière Academy"
-      description: "Nous t'avons envoyé un e-mail pour confirmer ton inscription."
-    slots:
-      vendors:
-        component: "vendors/core"
-      header:
-        experiment: header_ab
-        variants:
-          A: "header/modes"
-          B: "header/struct"
-        cache: false
-      main:
-        component: "accounts/check_email"
-      footer:
-        component: "footer/main"
-      chatbot:
-        component: "chatbot/shell"
-        cache: false
-
-  password_reset:
-    template: screens/password_reset.html
-    meta:
-      title: "Mot de passe oublié — Lumière Academy"
-      description: "Recevez un lien sécurisé pour réinitialiser votre mot de passe."
-    slots:
-      vendors:
-        component: "vendors/core"
-      header:
-        experiment: header_ab
-        variants:
-          A: "header/struct"
-          B: "header/modes"
-        cache: false
-      main:
-        component: "accounts/password_reset/shell"
-      footer:
-        component: "footer/main"
-      chatbot:
-        component: "chatbot/shell"
-        cache: false
-
-  password_reset_done:
-    template: screens/auth_message.html
-    meta:
-      title: "E-mail envoyé — Lumière Academy"
-      description: "Vérifie ta boîte mail pour réinitialiser ton mot de passe."
-    slots:
-      vendors:
-        component: "vendors/core"
-      header:
-        experiment: header_ab
-        variants:
-          A: "header/modes"
-          B: "header/struct"
-        cache: false
-      main:
-        component: "accounts/password_reset/done"
-      footer:
-        component: "footer/main"
-      chatbot:
-        component: "chatbot/shell"
-        cache: false
-
-  password_reset_confirm:
-    template: screens/auth_message.html
-    meta:
-      title: "Définir un nouveau mot de passe — Lumière Academy"
-      description: "Choisissez un nouveau mot de passe sécurisé pour votre compte."
-    slots:
-      vendors:
-        component: "vendors/core"
-      header:
-        experiment: header_ab
-        variants:
-          A: "header/modes"
-          B: "header/struct"
-        cache: false
-      main:
-        component: "accounts/password_reset/confirm"
-      footer:
-        component: "footer/main"
-      chatbot:
-        component: "chatbot/shell"
-        cache: false
-
-  password_reset_complete:
-    template: screens/auth_message.html
-    meta:
-      title: "Mot de passe mis à jour — Lumière Academy"
-      description: "Votre mot de passe a été modifié avec succès."
-    slots:
-      vendors:
-        component: "vendors/core"
-      header:
-        experiment: header_ab
-        variants:
-          A: "header/modes"
-          B: "header/struct"
-        cache: false
-      main:
-        component: "accounts/password_reset/complete"
-      footer:
-        component: "footer/main"
-      chatbot:
-        component: "chatbot/shell"
-        cache: false
-
-  verification_success:
-    template: screens/auth_message.html
-    meta:
-      title: "Adresse confirmée — Lumière Academy"
-      description: "Ton adresse e-mail est maintenant vérifiée."
-    slots:
-      vendors:
-        component: "vendors/core"
-      header:
-        experiment: header_ab
-        variants:
-          A: "header/modes"
-          B: "header/struct"
-        cache: false
-      main:
-        component: "accounts/verify_success"
-      footer:
-        component: "footer/main"
-      chatbot:
-        component: "chatbot/shell"
-        cache: false
-
-  verification_error:
-    template: screens/auth_message.html
-    meta:
-      title: "Lien invalide — Lumière Academy"
-      description: "Ce lien de validation n'est plus actif. Demande un nouvel e-mail."
-    slots:
-      vendors:
-        component: "vendors/core"
-      header:
-        experiment: header_ab
-        variants:
-          A: "header/modes"
-          B: "header/struct"
-        cache: false
-      main:
-        component: "accounts/verify_error"
-      footer:
-        component: "footer/main"
-      chatbot:
-        component: "chatbot/shell"
-        cache: false
-=======
           title_token: "t:product_detail.hero.name"
           feature_tokens:
             - "t:product_detail.form.bullets.delivery"
@@ -697,5 +439,4 @@
         component: "footer/main"
       chatbot:
         component: "chatbot/shell"
-        cache: false
->>>>>>> 6dfa9995
+        cache: false