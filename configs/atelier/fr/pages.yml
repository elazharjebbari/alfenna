--- conflicted
+++ resolved
@@ -192,385 +192,6 @@
               media_switch: "product_media_switch"
       sticky_buybar_v2:
         component: "sticky/buybar_v2"
-<<<<<<< HEAD
-      faq:
-        component: "faq/main"
-      fab_whatsapp:
-        component: "fab/whatsapp"
-        params:
-          label: "Besoin d’aide ?"
-          icon_mode: "vendor"
-          icon_vendor: "icofont-whatsapp"
-          offset_bottom: 18
-          offset_right: 16
-          phone_tel: "+212719646705"
-          prefill_text: "Bonjour, j’ai une question sur le pack Alfenna."
-      footer:
-        component: "footer/main"
-      chatbot:
-        component: "chatbot/shell"
-        cache: false
-  product_detail_landing:
-    meta:
-      title: "Produit — Landing V2"
-      description: "Fiche produit optimisée pour la landing courte."
-    slots:
-      vendors:
-        component: "vendors/core"
-      header:
-        component: "header/modes"
-      product_hero:
-        component: "core/product"
-        params:
-          lookup:
-            slug: "{{ url.kwargs.product_slug }}"
-          product:
-            id: "demo-product"
-            name: "Sajadat Al-Raha"
-            description: "Tapis de priere a memoire de forme pour un confort maximal."
-            price: 399
-            promo_price: 329
-            currency: "MAD"
-            badges:
-              - { icon: "fas fa-truck", text: "Livraison 48h" }
-              - { icon: "fas fa-money-bill", text: "Paiement a la livraison" }
-            highlights:
-              - "Soulage genoux et dos"
-              - "Mousse memo haute densite"
-              - "Housse antiderapante"
-          form:
-            alias: "core/forms/form_landingpage"
-            action_url: "leads:collect"
-            fields_map:
-              fullname: "full_name"
-              phone: "phone_number"
-              city: "city"
-              email: "email"
-              payment_mode: "payment_mode"
-              pack_slug: "pack_slug"
-              complementary_slugs: "context.complementary_slugs"
-          tracking:
-            enabled: true
-            events:
-              view: "lp_variant_view_v2"
-              media_switch: "product_media_switch"
-      sticky_buybar_v2:
-        component: "sticky/buybar_v2"
-      faq:
-        component: "faq/main"
-      fab_whatsapp:
-        component: "fab/whatsapp"
-        params:
-          label: "Besoin d’aide ?"
-          icon_mode: "vendor"
-          icon_vendor: "icofont-whatsapp"
-          offset_bottom: 18
-          offset_right: 16
-          phone_tel: "+212719646705"
-          prefill_text: "Bonjour, j’ai une question sur le pack Alfenna."
-      footer:
-        component: "footer/main"
-      chatbot:
-        component: "chatbot/shell"
-        cache: false
-  contact:
-    meta:
-      title: "(Test) Lumière Academy — Fabrication de bougies"
-      description: "(Test) Participez à nos cours et apprenez des techniques artisanales."
-    slots:
-      vendors:
-        component: "vendors/core"
-      header:
-        experiment: header_ab
-        variants:
-          A: "header/struct"
-          B: "header/modes"
-        cache: false   # header dynamique => jamais cacheté
-      contact_info:
-        component: "fr/contact/phone"
-      footer:
-        component: "footer/main"
-      chatbot:
-        component: "chatbot/shell"
-        cache: false
-  register:
-    path: "/inscription/"
-    template: screens/register.html
-    meta:
-      title: "Inscription — Lumière Academy"
-      description: "Créer un compte pour accéder aux cours."
-    slots:
-      vendors:
-        component: "vendors/core"
-      header:
-        experiment: header_ab
-        variants:
-          A: "header/struct"
-          B: "header/modes"
-        cache: false
-      main:
-        component: "accounts/register/shell"
-      footer:
-        component: "footer/main"
-      chatbot:
-        component: "chatbot/shell"
-        cache: false
-  password_reset:
-    path: "/mot-de-passe-oublie/"
-    template: screens/password_reset.html
-    meta:
-      title: "Mot de passe oublié — Lumière Academy"
-      description: "Recevez un lien de réinitialisation."
-    slots:
-      vendors:
-        component: "vendors/core"
-      header:
-        experiment: header_ab
-        variants:
-          A: "header/struct"
-          B: "header/modes"
-        cache: false
-      main:
-        component: "accounts/password_reset/shell"
-      footer:
-        component: "footer/main"
-      chatbot:
-        component: "chatbot/shell"
-        cache: false
-  check_email:
-    path: "/inscription/check-email/"
-    template: screens/auth_message.html
-    meta:
-      title: "Vérifie ta boîte mail — Lumière Academy"
-      description: "Confirme ton adresse pour activer ton compte."
-    slots:
-      vendors:
-        component: "vendors/core"
-      header:
-        experiment: header_ab
-        variants:
-          A: "header/modes"
-          B: "header/struct"
-        cache: false
-      main:
-        component: "accounts/check_email"
-      footer:
-        component: "footer/main"
-      chatbot:
-        component: "chatbot/shell"
-        cache: false
-  verification_success:
-    path: "/verification/succes/"
-    template: screens/auth_message.html
-    meta:
-      title: "E-mail vérifié — Lumière Academy"
-      description: "Ton adresse e-mail est confirmée."
-    slots:
-      vendors:
-        component: "vendors/core"
-      header:
-        experiment: header_ab
-        variants:
-          A: "header/modes"
-          B: "header/struct"
-        cache: false
-      main:
-        component: "accounts/verify_success"
-      footer:
-        component: "footer/main"
-      chatbot:
-        component: "chatbot/shell"
-        cache: false
-  verification_error:
-    path: "/verification/erreur/"
-    template: screens/auth_message.html
-    meta:
-      title: "Lien expiré — Lumière Academy"
-      description: "Demande un nouvel e-mail de confirmation."
-    slots:
-      vendors:
-        component: "vendors/core"
-      header:
-        experiment: header_ab
-        variants:
-          A: "header/modes"
-          B: "header/struct"
-        cache: false
-      main:
-        component: "accounts/verify_error"
-      footer:
-        component: "footer/main"
-      chatbot:
-        component: "chatbot/shell"
-        cache: false
-  password_reset_done:
-    path: "/mot-de-passe-oublie/envoye/"
-    template: screens/auth_message.html
-    meta:
-      title: "E-mail envoyé — Lumière Academy"
-      description: "Vérifie ta boîte mail pour réinitialiser ton mot de passe."
-    slots:
-      vendors:
-        component: "vendors/core"
-      header:
-        experiment: header_ab
-        variants:
-          A: "header/modes"
-          B: "header/struct"
-        cache: false
-      main:
-        component: "accounts/password_reset/done"
-      footer:
-        component: "footer/main"
-      chatbot:
-        component: "chatbot/shell"
-        cache: false
-  password_reset_confirm:
-    path: "/mot-de-passe-oublie/definir/{uidb64}/{token}/"
-    template: screens/auth_message.html
-    meta:
-      title: "Définir un nouveau mot de passe — Lumière Academy"
-      description: "Choisis un mot de passe sécurisé."
-    slots:
-      vendors:
-        component: "vendors/core"
-      header:
-        experiment: header_ab
-        variants:
-          A: "header/modes"
-          B: "header/struct"
-        cache: false
-      main:
-        component: "accounts/password_reset/confirm"
-      footer:
-        component: "footer/main"
-      chatbot:
-        component: "chatbot/shell"
-        cache: false
-  password_reset_complete:
-    path: "/mot-de-passe-oublie/termine/"
-    template: screens/auth_message.html
-    meta:
-      title: "Mot de passe mis à jour — Lumière Academy"
-      description: "Tu peux te connecter avec ton nouveau mot de passe."
-    slots:
-      vendors:
-        component: "vendors/core"
-      header:
-        experiment: header_ab
-        variants:
-          A: "header/modes"
-          B: "header/struct"
-        cache: false
-      main:
-        component: "accounts/password_reset/complete"
-      footer:
-        component: "footer/main"
-      chatbot:
-        component: "chatbot/shell"
-        cache: false
-
-  courses:
-    meta:
-      title: "(Test) Lumière Academy — Fabrication de bougies"
-      description: "(Test) Participez à nos cours et apprenez des techniques artisanales."
-    slots:
-      vendors:
-        component: "vendors/core"
-      header:
-        experiment: header_ab
-        variants:
-          A: "header/struct"
-          B: "header/modes"
-        cache: false   # header dynamique => jamais cacheté
-      course_list:
-        component: "courses/list"
-      faq:
-        component: "faq/main"
-      footer:
-        component: "footer/main"
-      chatbot:
-        component: "chatbot/shell"
-        cache: false
-  faq:
-    meta:
-      title: "Lumière Academy — Questions fréquentes"
-      description: "Retrouvez les réponses aux questions fréquentes sur nos formations."
-    slots:
-      vendors:
-        component: "vendors/core"
-      header:
-        experiment: header_ab
-        variants:
-          A: "header/struct"
-          B: "header/modes"
-        cache: false
-      faq:
-        component: "faq/main"
-      footer:
-        component: "footer/main"
-      chatbot:
-        component: "chatbot/shell"
-        cache: false
-  lecture:
-    template: screens/lecture.html
-    params:
-      assets:
-        images:
-          poster: "/static/images/formateurs/cover-video-landing.jpg"
-    slots:
-      main:
-        component: core/learning/lecture
-      chatbot:
-        component: "chatbot/shell"
-        cache: false
-
-  'billing/success':
-    template: screens/fr/billing/success.html
-    meta:
-      title: "Paiement confirmé — Lumière Academy"
-      description: "Merci pour votre achat. Votre accès arrive dans quelques minutes."
-    slots:
-      vendors:
-        component: "vendors/core"
-        cache_key: "vendors|v:fr"
-      header:
-        experiment: header_ab
-        variants:
-          A: "header/modes"
-          B: "header/struct"
-        cache: false
-      message:
-        component: "checkout/thank_you_message"
-        cache_key: "billing_success_message|v:fr"
-        params:
-          title: "Paiement confirmé — merci 🙌"
-      footer:
-        component: "footer/main"
-        cache_key: "footer_main|v:fr"
-      chatbot:
-        component: "chatbot/shell"
-        cache: false
-  'billing/cancel':
-    template: screens/fr/billing/cancel.html
-    meta:
-      title: "Paiement annulé — Lumière Academy"
-      description: "Le paiement a été interrompu. Vous pouvez relancer le processus ou contacter notre équipe."
-    slots:
-      vendors:
-        component: "vendors/core"
-        cache_key: "vendors|v:fr"
-      header:
-        experiment: header_ab
-        variants:
-          A: "header/modes"
-          B: "header/struct"
-        cache: false
-      message:
-        component: "checkout/thank_you_message"
-        cache_key: "billing_cancel_message|v:fr"
-=======
->>>>>>> 6dfa9995
         params:
           title_token: "t:product_detail.hero.name"
           feature_tokens:
@@ -904,4 +525,4 @@
         cache_key: "footer_main|v:fr"
       chatbot:
         component: "chatbot/shell"
-        cache: false
+        cache: false