--- conflicted
+++ resolved
@@ -1,91 +1,70 @@
-# alfenna/settings/base.py
-from __future__ import annotations
-import os
-from pathlib import Path
-from typing import Any
-
-from celery.schedules import crontab
-
-# Optionnel en dev, inerte si .env absent
-try:
-    from dotenv import load_dotenv, find_dotenv  # type: ignore
-
-    _dotenv_path = find_dotenv(filename=os.getenv("DOTENV_FILE", ".env"), usecwd=True)
-    if _dotenv_path:
-        load_dotenv(_dotenv_path, override=False)
-    else:
-        # Aucun fichier .env trouvé; laisser l'environnement tel quel.
-        pass
-except Exception:
-    pass
-
-BASE_DIR = Path(__file__).resolve().parents[2]  # .../alfenna
-
-_TRUE_VALUES = {"1", "true", "yes", "y", "on"}
-
-
-def env_flag(name: str, default: bool = False) -> bool:
-    value = os.getenv(name)
-    if value is None:
-        return bool(default)
-    return str(value).strip().lower() in _TRUE_VALUES
-
-
-def _env_flag(name: str, *, default: bool = False) -> bool:
-    """Read a boolean environment variable with tolerant parsing."""
-    return env_flag(name, default=default)
-
-
-def _int_env(name: str, default: int) -> int:
-    try:
-        return int(os.getenv(name, str(default)))
-    except (TypeError, ValueError):
-        return int(default)
-
-
-# --------------------------------------------------------------------------------------
-# Clés & debug
-# --------------------------------------------------------------------------------------
-SECRET_KEY = os.getenv('SECRET_KEY', 'CHANGE_ME_DEV_ONLY')
-DEBUG = False  # Par défaut: sécurisé. Dev.py le passera à True.
-
-ALLOWED_HOSTS: list[str] = ["alfenna.com"]
-CSRF_TRUSTED_ORIGINS = ["https://alfenna.com"]
-# --------------------------------------------------------------------------------------
-# Apps
-# --------------------------------------------------------------------------------------
-DJANGO_APPS = [
-    'django.contrib.admin',
-    'django.contrib.auth',
-    'django.contrib.contenttypes',
-    'django.contrib.sessions',
-    'django.contrib.messages',
-    'django.contrib.staticfiles',
-    'django.contrib.sitemaps',
-    'django.contrib.humanize',
-]
-
-<<<<<<< HEAD
-THIRD_PARTY_APPS = [
-                       'widget_tweaks',
-                       'django_extensions',
-                       "rest_framework",
-                       "corsheaders",
-                       'meta',
-                       'sslserver'
-                   ] + [
-                       "formtools",  # wizard django officiel
-                       "compressor"
-                   ]
-
-LOCAL_APPS = [
-    "apps.core",
-    "apps.accounts.apps.AccountsConfig",
-    "apps.i18n.apps.I18NConfig",
-    "apps.catalog.apps.CatalogConfig",
-    "apps.content.apps.ContentConfig",
-    "apps.billing.apps.BillingConfig",
-=======
+# alfenna/settings/base.py
+from __future__ import annotations
+import os
+from pathlib import Path
+from typing import Any
+
+from celery.schedules import crontab
+
+# Optionnel en dev, inerte si .env absent
+try:
+    from dotenv import load_dotenv, find_dotenv  # type: ignore
+
+    _dotenv_path = find_dotenv(filename=os.getenv("DOTENV_FILE", ".env"), usecwd=True)
+    if _dotenv_path:
+        load_dotenv(_dotenv_path, override=False)
+    else:
+        # Aucun fichier .env trouvé; laisser l'environnement tel quel.
+        pass
+except Exception:
+    pass
+
+BASE_DIR = Path(__file__).resolve().parents[2]  # .../alfenna
+
+_TRUE_VALUES = {"1", "true", "yes", "y", "on"}
+
+
+def env_flag(name: str, default: bool = False) -> bool:
+    value = os.getenv(name)
+    if value is None:
+        return bool(default)
+    return str(value).strip().lower() in _TRUE_VALUES
+
+
+def _env_flag(name: str, *, default: bool = False) -> bool:
+    """Read a boolean environment variable with tolerant parsing."""
+    return env_flag(name, default=default)
+
+
+def _int_env(name: str, default: int) -> int:
+    try:
+        return int(os.getenv(name, str(default)))
+    except (TypeError, ValueError):
+        return int(default)
+
+
+# --------------------------------------------------------------------------------------
+# Clés & debug
+# --------------------------------------------------------------------------------------
+SECRET_KEY = os.getenv('SECRET_KEY', 'CHANGE_ME_DEV_ONLY')
+DEBUG = False  # Par défaut: sécurisé. Dev.py le passera à True.
+
+ALLOWED_HOSTS: list[str] = ["alfenna.com"]
+CSRF_TRUSTED_ORIGINS = ["https://alfenna.com"]
+# --------------------------------------------------------------------------------------
+# Apps
+# --------------------------------------------------------------------------------------
+DJANGO_APPS = [
+    'django.contrib.admin',
+    'django.contrib.auth',
+    'django.contrib.contenttypes',
+    'django.contrib.sessions',
+    'django.contrib.messages',
+    'django.contrib.staticfiles',
+    'django.contrib.sitemaps',
+    'django.contrib.humanize',
+]
+
 THIRD_PARTY_APPS = [
                        'widget_tweaks',
                        'django_extensions',
@@ -98,16 +77,15 @@
                        "formtools",  # wizard django officiel
                        "compressor"
                    ]
-
+
 LOCAL_APPS = [
     "apps.accounts.apps.AccountsConfig",
     "apps.catalog.apps.CatalogConfig",
     "apps.content.apps.ContentConfig",
     "apps.billing.apps.BillingConfig",
->>>>>>> 6dfa9995
-    "apps.checkout.apps.CheckoutConfig",
-    "apps.learning.apps.LearningConfig",
-    "apps.leads.apps.LeadsConfig",
+    "apps.checkout.apps.CheckoutConfig",
+    "apps.learning.apps.LearningConfig",
+    "apps.leads.apps.LeadsConfig",
     "apps.marketing.apps.MarketingConfig",
     "apps.atelier.apps.AtelierConfig",
     "apps.pages.apps.PagesConfig",
@@ -118,18 +96,18 @@
     "apps.i18n.apps.I18NConfig",
 
 ]
-
-INSTALLED_APPS = DJANGO_APPS + THIRD_PARTY_APPS + LOCAL_APPS
-# --------------------------------------------------------------------------------------
-# Feature flags
-# --------------------------------------------------------------------------------------
-CHATBOT_ENABLED = _env_flag("CHATBOT_ENABLED", default=False)
-COOKIE_MANAGER_ENABLED = _env_flag("COOKIE_MANAGER_ENABLED", default=True)
-
-# --------------------------------------------------------------------------------------
-# Middleware
-# WhiteNoise doit être juste après SecurityMiddleware
-# --------------------------------------------------------------------------------------
+
+INSTALLED_APPS = DJANGO_APPS + THIRD_PARTY_APPS + LOCAL_APPS
+# --------------------------------------------------------------------------------------
+# Feature flags
+# --------------------------------------------------------------------------------------
+CHATBOT_ENABLED = _env_flag("CHATBOT_ENABLED", default=False)
+COOKIE_MANAGER_ENABLED = _env_flag("COOKIE_MANAGER_ENABLED", default=True)
+
+# --------------------------------------------------------------------------------------
+# Middleware
+# WhiteNoise doit être juste après SecurityMiddleware
+# --------------------------------------------------------------------------------------
 MIDDLEWARE = [
                  "corsheaders.middleware.CorsMiddleware",
                  'django.middleware.security.SecurityMiddleware',
@@ -141,46 +119,37 @@
              ] + [
                  "apps.atelier.middleware.request_id.RequestIdMiddleware",
                  "apps.atelier.middleware.segments.SegmentResolverMiddleware",
-                 "apps.atelier.ab.middleware.ABBucketingCookieMiddleware",
-                 "apps.atelier.middleware.vary.VaryHeadersMiddleware",
-
-<<<<<<< HEAD
+                 "apps.atelier.ab.middleware.ABBucketingCookieMiddleware",
+                 "apps.atelier.middleware.vary.VaryHeadersMiddleware",
+
              ] + [
                  'django.contrib.sessions.middleware.SessionMiddleware',
-                 'django.middleware.locale.LocaleMiddleware',  # ← ICI
-                 'django.middleware.common.CommonMiddleware',
-                 'apps.i18n.middleware.LanguageNegotiationMiddleware',
-                 'django.middleware.csrf.CsrfViewMiddleware',
-=======
-             ] + [
-                 'django.contrib.sessions.middleware.SessionMiddleware',
-                 'django.middleware.common.CommonMiddleware',
-                 'django.middleware.csrf.CsrfViewMiddleware',
->>>>>>> 6dfa9995
-                 'django.contrib.auth.middleware.AuthenticationMiddleware',
-                 'django.contrib.messages.middleware.MessageMiddleware',
-                 'django.middleware.clickjacking.XFrameOptionsMiddleware',
-                 "apps.marketing.middleware.SeoGuardMiddleware",
-                 "apps.core.middleware.robots.RobotsTagMiddleware",
-             ]
-
-ROOT_URLCONF = 'alfenna.urls'
-
-# --------------------------------------------------------------------------------------
-# Templates
-# --------------------------------------------------------------------------------------
-TEMPLATES = [
-    {
-        'BACKEND': 'django.template.backends.django.DjangoTemplates',
-        'DIRS': [
-            BASE_DIR / 'templates',
-            BASE_DIR / 'apps' / 'accounts' / 'templates',
-            BASE_DIR / 'apps' / 'catalog' / 'templates',
-            BASE_DIR / 'apps' / 'content' / 'templates',
-            BASE_DIR / 'apps' / 'flowforms' / 'templates',
-        ],
-        'APP_DIRS': True,
-        'OPTIONS': {
+                 'django.middleware.common.CommonMiddleware',
+                 'django.middleware.csrf.CsrfViewMiddleware',
+                 'django.contrib.auth.middleware.AuthenticationMiddleware',
+                 'django.contrib.messages.middleware.MessageMiddleware',
+                 'django.middleware.clickjacking.XFrameOptionsMiddleware',
+                 "apps.marketing.middleware.SeoGuardMiddleware",
+                 "apps.core.middleware.robots.RobotsTagMiddleware",
+             ]
+
+ROOT_URLCONF = 'alfenna.urls'
+
+# --------------------------------------------------------------------------------------
+# Templates
+# --------------------------------------------------------------------------------------
+TEMPLATES = [
+    {
+        'BACKEND': 'django.template.backends.django.DjangoTemplates',
+        'DIRS': [
+            BASE_DIR / 'templates',
+            BASE_DIR / 'apps' / 'accounts' / 'templates',
+            BASE_DIR / 'apps' / 'catalog' / 'templates',
+            BASE_DIR / 'apps' / 'content' / 'templates',
+            BASE_DIR / 'apps' / 'flowforms' / 'templates',
+        ],
+        'APP_DIRS': True,
+        'OPTIONS': {
             'context_processors': [
                 'django.template.context_processors.request',
                 'django.contrib.auth.context_processors.auth',
@@ -192,66 +161,52 @@
         },
     },
 ]
-
-WSGI_APPLICATION = 'alfenna.wsgi.application'
-ASGI_APPLICATION = 'alfenna.asgi.application'
-
-# --------------------------------------------------------------------------------------
-# Database (100% Django, configurable via env)
-# --------------------------------------------------------------------------------------
-DB_ENGINE = os.getenv('DB_ENGINE', 'sqlite3')
-if DB_ENGINE == 'sqlite3':
-    DATABASES = {
-        'default': {
-            'ENGINE': 'django.db.backends.sqlite3',
-            'NAME': BASE_DIR / 'db.sqlite3',
-        }
-    }
-else:
-    DATABASES = {
-        'default': {
-            'ENGINE': DB_ENGINE,
-            'NAME': os.getenv('DB_NAME', 'alfenna_db'),
-            'USER': os.getenv('DB_USER', 'user_alfenna'),
-            'PASSWORD': os.getenv('DB_PASSWORD', ''),
-            'HOST': os.getenv('DB_HOST', '127.0.0.1'),
-            'PORT': os.getenv('DB_PORT', '5432'),
-        }
-    }
-
-# --------------------------------------------------------------------------------------
-# Auth
-# --------------------------------------------------------------------------------------
-AUTH_PASSWORD_VALIDATORS = [
-    {'NAME': 'django.contrib.auth.password_validation.UserAttributeSimilarityValidator'},
-    {'NAME': 'django.contrib.auth.password_validation.MinimumLengthValidator'},
-    {'NAME': 'django.contrib.auth.password_validation.CommonPasswordValidator'},
-    {'NAME': 'django.contrib.auth.password_validation.NumericPasswordValidator'},
-]
-
-# --------------------------------------------------------------------------------------
-# I18N / TZ
-# --------------------------------------------------------------------------------------
-LANGUAGE_CODE = 'fr'
-TIME_ZONE = 'Africa/Casablanca'
-USE_I18N = True
-USE_L10N = True
-USE_TZ = True
-
-<<<<<<< HEAD
-LANGUAGES = [
-    ('en', 'English'),
-    ('fr', 'French'),
-    ('ar', 'Arabic'),
-]
-
-
-LOCALE_PATHS = [BASE_DIR / 'locale']
-
-I18N_DEBUG_HEADERS = _env_flag("I18N_DEBUG_HEADERS", default=False)
-
-# --------------------------------------------------------------------------------------
-=======
+
+WSGI_APPLICATION = 'alfenna.wsgi.application'
+ASGI_APPLICATION = 'alfenna.asgi.application'
+
+# --------------------------------------------------------------------------------------
+# Database (100% Django, configurable via env)
+# --------------------------------------------------------------------------------------
+DB_ENGINE = os.getenv('DB_ENGINE', 'sqlite3')
+if DB_ENGINE == 'sqlite3':
+    DATABASES = {
+        'default': {
+            'ENGINE': 'django.db.backends.sqlite3',
+            'NAME': BASE_DIR / 'db.sqlite3',
+        }
+    }
+else:
+    DATABASES = {
+        'default': {
+            'ENGINE': DB_ENGINE,
+            'NAME': os.getenv('DB_NAME', 'alfenna_db'),
+            'USER': os.getenv('DB_USER', 'user_alfenna'),
+            'PASSWORD': os.getenv('DB_PASSWORD', ''),
+            'HOST': os.getenv('DB_HOST', '127.0.0.1'),
+            'PORT': os.getenv('DB_PORT', '5432'),
+        }
+    }
+
+# --------------------------------------------------------------------------------------
+# Auth
+# --------------------------------------------------------------------------------------
+AUTH_PASSWORD_VALIDATORS = [
+    {'NAME': 'django.contrib.auth.password_validation.UserAttributeSimilarityValidator'},
+    {'NAME': 'django.contrib.auth.password_validation.MinimumLengthValidator'},
+    {'NAME': 'django.contrib.auth.password_validation.CommonPasswordValidator'},
+    {'NAME': 'django.contrib.auth.password_validation.NumericPasswordValidator'},
+]
+
+# --------------------------------------------------------------------------------------
+# I18N / TZ
+# --------------------------------------------------------------------------------------
+LANGUAGE_CODE = 'fr'
+TIME_ZONE = 'Africa/Casablanca'
+USE_I18N = True
+USE_L10N = True
+USE_TZ = True
+
 LANGUAGES = [
     ('en', 'English'),
     ('fr', 'French'),
@@ -285,397 +240,392 @@
 LANGUAGE_COOKIE_NAME = "lang"
 LANGUAGE_COOKIE_MAX_AGE = 60 * 60 * 24 * 180
 RTL_LANGUAGES = {"ar"}
-
-# --------------------------------------------------------------------------------------
->>>>>>> 6dfa9995
-# Static & Media (Django 5)
-# --------------------------------------------------------------------------------------
-STATIC_URL = '/static/'
-STATIC_ROOT = BASE_DIR / 'staticfiles'
-STATICFILES_DIRS = [BASE_DIR / 'static']
-
-STATICFILES_FINDERS = [
-    "django.contrib.staticfiles.finders.FileSystemFinder",
-    "django.contrib.staticfiles.finders.AppDirectoriesFinder",
-    "compressor.finders.CompressorFinder",
-]
-
-COMPRESS_ENABLED = True
-COMPRESS_OFFLINE = False
-COMPRESS_OUTPUT_DIR = "CACHE"
-COMPRESS_CSS_FILTERS = [
-    "compressor.filters.css_default.CssAbsoluteFilter",
-    "compressor.filters.cssmin.CSSMinFilter",
-]
-COMPRESS_JS_FILTERS = [
-    "compressor.filters.jsmin.JSMinFilter",
-]
-
-ATELIER_DISABLE_REGISTERED_ASSETS = False
-ATELIER_STRIP_REGISTRY_ALIASES = ["vendors/core"]
-
-STORAGES = {
-    "default": {"BACKEND": "django.core.files.storage.FileSystemStorage"},
-    "staticfiles": {
-        "BACKEND": "whitenoise.storage.CompressedManifestStaticFilesStorage"
-    },
-}
-
-MEDIA_URL = '/media/'
-MEDIA_ROOT = BASE_DIR / 'media'
-
-# --------------------------------------------------------------------------------------
-# Sécurité (par défaut sûrs; dev.py relâche)
-# --------------------------------------------------------------------------------------
-SESSION_COOKIE_SECURE = True
-CSRF_COOKIE_SECURE = True
-SESSION_COOKIE_SAMESITE = "Lax"
-
-SECURE_SSL_REDIRECT = True
-SECURE_HSTS_SECONDS = 31536000
-SECURE_HSTS_INCLUDE_SUBDOMAINS = True
-SECURE_HSTS_PRELOAD = True
-SECURE_REFERRER_POLICY = "same-origin"
-SECURE_CROSS_ORIGIN_OPENER_POLICY = "same-origin"
-
-X_FRAME_OPTIONS = "DENY"
-
-# Reverse proxy (si derrière un LB terminant TLS)
-if os.getenv('USE_X_FORWARDED_PROTO', '1') in ('1', 'true', 'True'):
-    SECURE_PROXY_SSL_HEADER = ('HTTP_X_FORWARDED_PROTO', 'https')
-
-# --------------------------------------------------------------------------------------
-# Email (depuis env)
-# --------------------------------------------------------------------------------------
-EMAIL_BACKEND = 'django.core.mail.backends.smtp.EmailBackend'
-DEFAULT_FROM_EMAIL = os.getenv('DEFAULT_FROM_EMAIL')
-EMAIL_HOST = os.getenv('EMAIL_HOST', 'smtp.titan.email')
-EMAIL_PORT = int(os.getenv('EMAIL_PORT', '465'))
-EMAIL_USE_SSL = os.getenv('EMAIL_USE_SSL', '1') in ('1', 'true', 'True')
-EMAIL_USE_TLS = os.getenv('EMAIL_USE_TLS', '0') in ('1', 'true', 'True')
-EMAIL_HOST_USER = os.getenv('EMAIL_HOST_USER')
-EMAIL_HOST_PASSWORD = os.getenv('EMAIL_HOST_PASSWORD')
-MESSAGING_SECURE_BASE_URL = os.getenv('MESSAGING_SECURE_BASE_URL')
-PASSWORD_RESET_TIMEOUT = int(os.getenv('PASSWORD_RESET_TIMEOUT_SECONDS', '3600'))
-
-# E-mail preflight / guard rails ------------------------------------------------------
-EMAIL_BACKEND_ENFORCE_SMTP = env_flag("EMAIL_BACKEND_ENFORCE_SMTP", default=False)
-EMAIL_PREFLIGHT_REQUIRED = env_flag("EMAIL_PREFLIGHT_REQUIRED", default=False)
-EMAIL_PREFLIGHT_MODE = os.getenv("EMAIL_PREFLIGHT_MODE", "connect").strip().lower() or "connect"
-if EMAIL_PREFLIGHT_MODE not in {"connect", "send"}:
-    EMAIL_PREFLIGHT_MODE = "connect"
-EMAIL_PREFLIGHT_TO = os.getenv("EMAIL_PREFLIGHT_TO", "").strip()
-EMAIL_PREFLIGHT_TIMEOUT = int(os.getenv("EMAIL_PREFLIGHT_TIMEOUT", "8"))
-
-# Email rate limiting -------------------------------------------------------------
-EMAIL_RATE_LIMIT = {
-    "password_reset": {
-        "window_seconds": max(1, _int_env("EMAIL_RATE_PASSWORD_RESET_WINDOW_SECONDS", 300)),
-        "max_per_window": max(1, _int_env("EMAIL_RATE_PASSWORD_RESET_MAX", 5)),
-        "include_failed": _env_flag("EMAIL_RATE_PASSWORD_RESET_INCLUDE_FAILED", default=True),
-    },
-    "email_verification": {
-        "window_seconds": max(1, _int_env("EMAIL_RATE_EMAIL_VERIFICATION_WINDOW_SECONDS", 300)),
-        "max_per_window": max(1, _int_env("EMAIL_RATE_EMAIL_VERIFICATION_MAX", 5)),
-        "include_failed": _env_flag("EMAIL_RATE_EMAIL_VERIFICATION_INCLUDE_FAILED", default=True),
-    },
-}
-
-# --------------------------------------------------------------------------------------
-# Logging (propre, exploitable)
-# --------------------------------------------------------------------------------------
-LOG_LEVEL = os.getenv('LOG_LEVEL', 'INFO')
-LOGGING = {
-    'version': 1,
-    'disable_existing_loggers': False,
-    'formatters': {
-        'simple': {'format': '[{levelname}] {name}: {message}', 'style': '{'},
-        'verbose': {'format': '{asctime} [{levelname}] {name} {module}:{lineno} — {message}', 'style': '{'},
-    },
-    'handlers': {
-        'console': {'class': 'logging.StreamHandler', 'formatter': 'verbose'},
-    },
-    'root': {'handlers': ['console'], 'level': LOG_LEVEL},
-    'loggers': {
-        'django.request': {'handlers': ['console'], 'level': 'WARNING', 'propagate': True},
-        'OnlineLearning': {'handlers': ['console'], 'level': LOG_LEVEL, 'propagate': False},
-    },
-}
-
-LOGGING["loggers"].update({
-    "i18n.negotiation": {"handlers": ["console"], "level": "INFO"},
-})
-
-DEFAULT_AUTO_FIELD = 'django.db.models.BigAutoField'
-
-# Billing / Stripe --------------------------------------------------------------------
-from .components.billing import *  # noqa: F401,F403
-
-# --------------------------------------------------------------------------------------
-# Video Learning
-# --------------------------------------------------------------------------------------
-
-VIDEO_STREAM_CHUNK_BYTES = 512 * 1024
-
-# Feature flags -----------------------------------------------------------------------
-ANALYTICS_ENABLED = True
-
-# --------------------------------------------------------------------------------------
-# Redis / Celery
-# --------------------------------------------------------------------------------------
-
-
-# --- Cache Redis (obligatoire pour throttle & idem) ---
-REDIS_URL = os.getenv("REDIS_URL", "redis://127.0.0.1:6379/4")
-
-CACHES = {
-    "default": {
-        "BACKEND": "django_redis.cache.RedisCache",
-        "LOCATION": "redis://127.0.0.1:6379/4",
-        "OPTIONS": {
-            "CLIENT_CLASS": "django_redis.client.DefaultClient",
-            # "PARSER_CLASS": "redis.connection.HiredisParser",  # ← SUPPRIMER
-            "COMPRESSOR": "django_redis.compressors.zlib.ZlibCompressor",
-            "IGNORE_EXCEPTIONS": True,  # dev: pas de 500 si Redis down
-        },
-        "KEY_PREFIX": "alfenna",
-        "TIMEOUT": 300,
-    }
-}
-
-# --- Celery ---
-CELERY_BROKER_URL = os.getenv("CELERY_BROKER_URL", "redis://127.0.0.1:6379/4")
-CELERY_RESULT_BACKEND = os.getenv("CELERY_RESULT_BACKEND", "redis://127.0.0.1:6379/4")
-CELERY_TASK_ALWAYS_EAGER = False  # True en dev si tu veux exécuter inline
-CELERY_TASK_TIME_LIMIT = 60
-CELERY_TASK_SOFT_TIME_LIMIT = 45
-CELERY_TASK_ACKS_LATE = True
-CELERY_TASK_DEFAULT_QUEUE = "default_alfenna"
-CELERY_TASK_QUEUES = {
-    "default": {},
-    "leads": {},
-    "analytics": {},
-    "email": {},
-}
-CELERY_WORKER_MAX_TASKS_PER_CHILD = 1000
-CELERY_WORKER_CONCURRENCY = int(os.getenv("CELERY_WORKER_CONCURRENCY", "4"))
-CELERY_ACCEPT_CONTENT = ["json"]
-CELERY_TASK_SERIALIZER = "json"
-CELERY_RESULT_SERIALIZER = "json"
-CELERY_TASK_ROUTES = {
-    "apps.messaging.tasks.send_outbox_email": {"queue": "email"},
-    "apps.messaging.tasks.drain_outbox_batch": {"queue": "email"},
-    "apps.messaging.tasks.enqueue_render_from_template": {"queue": "email"},
-    "apps.messaging.tasks.schedule_campaigns": {"queue": "email"},
-    "apps.messaging.tasks.process_campaign": {"queue": "email"},
-}
-CELERY_BEAT_SCHEDULE = {
-    "chatbot-purge-history": {
-        "task": "apps.chatbot.tasks.purge_chat_messages_older_than",
-        "schedule": crontab(minute=0, hour=3),
-    },
-    "messaging.drain_outbox": {
-        "task": "apps.messaging.tasks.drain_outbox_batch",
-        "schedule": crontab(minute="*"),
-        "options": {"queue": "email"},
-    },
-    "messaging.campaigns": {
-        "task": "apps.messaging.tasks.schedule_campaigns",
-        "schedule": crontab(minute="*/5"),
-        "options": {"queue": "email"},
-    },
-}
-
-REST_FRAMEWORK = {
-    "DEFAULT_AUTHENTICATION_CLASSES": [],  # public endpoint
-    "DEFAULT_PERMISSION_CLASSES": ["rest_framework.permissions.AllowAny"],
-    "DEFAULT_THROTTLE_CLASSES": [
-        "apps.leads.throttling.LeadsIPThrottle",
-        "apps.leads.throttling.LeadsEmailThrottle",
-    ],
-    "DEFAULT_THROTTLE_RATES": {
-        "leads_ip": "30/min",  # par IP, tous formulaires
-        "leads_email": "10/min",  # par email normalisé
-        "messaging_ip": os.getenv("MESSAGING_THROTTLE_IP", "15/min"),
-        "messaging_email": os.getenv("MESSAGING_THROTTLE_EMAIL", "5/hour"),
-    },
-}
-
-# --- Sécurité signature & politique champs ---
-LEADS_SIGNING_SECRET = os.getenv("LEADS_SIGNING_SECRET", "change-me-please")
-LEADS_POLICY_YAML = os.getenv("LEADS_POLICY_YAML", os.path.join(BASE_DIR, "configs", "leads_fields.yaml"))
-LEADS_REQUIRED_PRIORITY = ["db", "yaml", "settings"]  # ordre de fusion
-
-# --- Logs structurés conseillés ---
-LOGGING["loggers"].update({
-    "leads.api": {"handlers": ["console"], "level": "INFO"},
-    "leads.antispam": {"handlers": ["console"], "level": "INFO"},
-    "leads.tasks": {"handlers": ["console"], "level": "INFO"},
-    "leads.enrich": {"handlers": ["console"], "level": "INFO"},
-    "leads.route": {"handlers": ["console"], "level": "INFO"},
-    "leads.audit": {"handlers": ["console"], "level": "INFO"},
-})
-
-LOGGING["loggers"].update({
-    "chatbot.api": {"handlers": ["console"], "level": "INFO"},
-    "chatbot.stream": {"handlers": ["console"], "level": "INFO"},
-    "chatbot.service": {"handlers": ["console"], "level": "INFO"},
-    "chatbot.metrics": {"handlers": ["console"], "level": "INFO"},
-    "chatbot.tasks": {"handlers": ["console"], "level": "INFO"},
-})
-
-LOGGING["loggers"].update({
-    "marketing.seo": {"handlers": ["console"], "level": "INFO"},
-    "messaging.tasks": {"handlers": ["console"], "level": "INFO"},
-    "messaging.integrations": {"handlers": ["console"], "level": "INFO"},
-    "messaging.campaigns": {"handlers": ["console"], "level": "INFO"},
-    "messaging.views": {"handlers": ["console"], "level": "INFO"},
-    "messaging.admin": {"handlers": ["console"], "level": "INFO"},
-})
-
-# --------------------------------------------------------------------------------------
-# SEO
-# --------------------------------------------------------------------------------------
-
-
-SEO_ENV = os.getenv("SEO_ENV", "dev")  # dev|stage|prod
-SEO_FORCE_NOINDEX_NONPROD = True
-SEO_EXTRA_PRIVATE_PATH_PREFIXES = (
-    "/admin/",
-    "/staging/",
-)
-SEO_ALLOWED_QUERY_CANONICAL = ["page"]  # seules ces query passent dans canonical
-SEO_STRICT_CANONICAL = False  # True => 301 vers canonical nettoyée
-SEO_DEFAULT_LOCALE = "fr_FR"
-
-ENABLE_STATIC_DEBUG_VIEW = False
-
-# Valeurs par défaut (surchargées par DB via MarketingGlobal)
-SEO_DEFAULTS = {
-    "site_name": "Lumière Learning",
-    "base_url": os.getenv("SEO_BASE_URL", "http://localhost:8000"),
-    "default_image": "/static/img/og-default.png",
-    "twitter_site": "@alfenna",
-    "twitter_creator": "@alfenna",
-    "facebook_app_id": "",
-}
-
-# Tracking IDs (peuvent rester vides ; DB pourra les fournir)
-TRACKING_IDS = {
-    "GTM_ID": os.getenv("GTM_ID", ""),  # GTM-XXXX
-    "GA4_ID": os.getenv("GA4_ID", ""),  # G-XXXX
-    "META_PIXEL_ID": os.getenv("META_PIXEL_ID", ""),
-    "TIKTOK_PIXEL_ID": os.getenv("TIKTOK_PIXEL_ID", ""),
-}
-
-CONSENT_COOKIE_NAME = "cookie_consent_marketing"
-CHATBOT_RETENTION_DAYS = int(os.getenv("CHATBOT_RETENTION_DAYS", "30"))
-CHATBOT_THROTTLE_RATES = {
-    "chat_ip": os.getenv("CHATBOT_THROTTLE_IP", "30/min"),
-    "chat_session": os.getenv("CHATBOT_THROTTLE_SESSION", "8/min"),
-}
-CHATBOT_DEFAULT_PROVIDER = os.getenv("CHATBOT_DEFAULT_PROVIDER", "mock")
-CHATBOT_MODEL_NAME = os.getenv("CHATBOT_MODEL_NAME", "mock-gpt")
-CHATBOT_FALLBACK_MESSAGE = "Je rencontre un souci temporaire, merci de réessayer ultérieurement."
-CHATBOT_PROVIDER_FAILURE_THRESHOLD = int(os.getenv("CHATBOT_PROVIDER_FAILURE_THRESHOLD", "3"))
-CHATBOT_PROVIDER_CIRCUIT_TTL = int(os.getenv("CHATBOT_PROVIDER_CIRCUIT_TTL", "300"))
-
-# --- django-meta (config minimale ; le reste piloté par mixins/CP) ---
-META_USE_SITES = False
-META_SITE_DOMAIN = "localhost"
-META_SITE_PROTOCOL = "https" if not DEBUG else "http"
-META_DEFAULT_KEYWORDS = ["cours", "e-learning", "formation", "vidéo"]
-META_INCLUDE_KEYWORDS = ["python", "apprentissage"]
-META_OG_NAMESPACES = ["og", "article", "product", "website"]
-META_TWITTER_TYPES = ["summary", "summary_large_image"]
-META_USE_OG_PROPERTIES = True
-META_USE_TWITTER_PROPERTIES = True
-
-# --------------------------------------------------------------------------------------
-# Variants d'images par collectstatic
-# --------------------------------------------------------------------------------------
-
-# --- Variants d’images par collectstatic ---
-ATELIER_IMAGE_VARIANTS = {
-    # ordre de préférence dans <picture>
-    "enabled": ["avif", "webp", "png"],
-    # largeur max avant redimensionnement (0 = pas de resize)
-    "max_width": 1920,
-    # qualités / paramètres par format
-    "quality": {
-        "webp": 85,  # 0..100
-        "png": 9  # compress_level (0..9)
-    },
-    # extensions source à traiter (hors svg/gif/ico)
-    "process_ext": [".jpg", ".jpeg", ".png", ".webp"],
-}
-
-# --- Brancher le storage custom (serveur & collectstatic) ---
-STORAGES["staticfiles"] = {
-    "BACKEND": "apps.atelier.staticbuild.storage.VariantManifestStaticFilesStorage"
-}
-
-# --------------------------------------------------------------------------------------
-# Signing Token Leads
-# --------------------------------------------------------------------------------------
-LEADS_SIGNING_MAX_AGE = 7200
-LEADS_SIGNING_DROP_EMPTY = True  # ← rend tolérant (""/None/{}) ignorés
-# --------------------------------------------------------------------------------------
-# Redis / Celery
-# --------------------------------------------------------------------------------------
-FLOWFORMS_POLICY_YAML = Path(BASE_DIR) / "configs" / "flowforms.yaml"
-
-# === FlowForms defaults (self-config component) ===
-FLOWFORMS_DEFAULT_FLOW_KEY = "checkout_intent_flow"
-FLOWFORMS_ENDPOINT_COLLECT_URLNAME = "leads:collect"
-FLOWFORMS_REQUIRE_SIGNED = True
-FLOWFORMS_SIGN_URLNAME = "leads:sign"
-FLOWFORMS_COMPONENT_ENABLED = True
-
-# 🔵 Étape 2 — flag d’activation du wiring Compose/Children pour forms/shell
-FLOWFORMS_USE_CHILD_COMPOSE = False
-
-LOGGING["loggers"].update({
-    "forms.shell.contracts": {"handlers": ["console"], "level": "INFO"},
-})
-
-# --------------------------------------------------------------------------------------
-# Login
-# --------------------------------------------------------------------------------------
-LOGIN_URL = "pages:login"  # au lieu d'un chemin en dur
-LOGIN_REDIRECT_URL = "pages:home"  # ce que tu voulais
-LOGOUT_REDIRECT_URL = "pages:home"
-
-# --------------------------------------------------------------------------------------
-# Ads bridge
-# --------------------------------------------------------------------------------------
-
-DEFAULT_GADS_CONFIGURATION_PATH = BASE_DIR / "credentials" / "google-ads.yaml"
-
-GADS_ENABLED = env_flag("GADS_ENABLED", default=True)
-ADS_S2S_MODE = os.getenv("ADS_S2S_MODE", "on").strip().lower()
-GADS_VALIDATE_ONLY = env_flag("GADS_VALIDATE_ONLY", default=True)  # False en prod réelle
-GADS_PARTIAL_FAILURE = env_flag("GADS_PARTIAL_FAILURE", default=True)
-GADS_PREVERIFY_ACTIONS = env_flag("GADS_PREVERIFY_ACTIONS", default=True)
-GADS_CONFIGURATION_PATH = Path(os.getenv("GADS_CONFIGURATION_PATH", str(DEFAULT_GADS_CONFIGURATION_PATH))).expanduser()
-GADS_CUSTOMER_ID = (os.getenv("GADS_CUSTOMER_ID") or "").strip()
-GADS_LOGIN_CUSTOMER_ID = (os.getenv("GADS_LOGIN_CUSTOMER_ID") or "").strip()
-
-_lead_submit_id = (os.getenv("GADS_ACTION_LEAD_SUBMIT_ID") or "").strip()
-_lead_submit_rn = (os.getenv("GADS_ACTION_LEAD_SUBMIT_RN") or "").strip()
-
-GADS_CONVERSION_ACTIONS: dict[str, dict[str, str]] = {}
-
-if _lead_submit_id or _lead_submit_rn:
-    lead_submit_payload: dict[str, str] = {}
-    if _lead_submit_id:
-        lead_submit_payload["id"] = _lead_submit_id
-    if _lead_submit_rn:
-        lead_submit_payload["resource_name"] = _lead_submit_rn
-    GADS_CONVERSION_ACTIONS["lead_submit"] = lead_submit_payload
-
-# MIME types pour images modernes
-import mimetypes
-
-mimetypes.add_type("image/avif", ".avif", strict=False)
-mimetypes.add_type("image/webp", ".webp", strict=False)
+
+# --------------------------------------------------------------------------------------
+# Static & Media (Django 5)
+# --------------------------------------------------------------------------------------
+STATIC_URL = '/static/'
+STATIC_ROOT = BASE_DIR / 'staticfiles'
+STATICFILES_DIRS = [BASE_DIR / 'static']
+
+STATICFILES_FINDERS = [
+    "django.contrib.staticfiles.finders.FileSystemFinder",
+    "django.contrib.staticfiles.finders.AppDirectoriesFinder",
+    "compressor.finders.CompressorFinder",
+]
+
+COMPRESS_ENABLED = True
+COMPRESS_OFFLINE = False
+COMPRESS_OUTPUT_DIR = "CACHE"
+COMPRESS_CSS_FILTERS = [
+    "compressor.filters.css_default.CssAbsoluteFilter",
+    "compressor.filters.cssmin.CSSMinFilter",
+]
+COMPRESS_JS_FILTERS = [
+    "compressor.filters.jsmin.JSMinFilter",
+]
+
+ATELIER_DISABLE_REGISTERED_ASSETS = False
+ATELIER_STRIP_REGISTRY_ALIASES = ["vendors/core"]
+
+STORAGES = {
+    "default": {"BACKEND": "django.core.files.storage.FileSystemStorage"},
+    "staticfiles": {
+        "BACKEND": "whitenoise.storage.CompressedManifestStaticFilesStorage"
+    },
+}
+
+MEDIA_URL = '/media/'
+MEDIA_ROOT = BASE_DIR / 'media'
+
+# --------------------------------------------------------------------------------------
+# Sécurité (par défaut sûrs; dev.py relâche)
+# --------------------------------------------------------------------------------------
+SESSION_COOKIE_SECURE = True
+CSRF_COOKIE_SECURE = True
+SESSION_COOKIE_SAMESITE = "Lax"
+
+SECURE_SSL_REDIRECT = True
+SECURE_HSTS_SECONDS = 31536000
+SECURE_HSTS_INCLUDE_SUBDOMAINS = True
+SECURE_HSTS_PRELOAD = True
+SECURE_REFERRER_POLICY = "same-origin"
+SECURE_CROSS_ORIGIN_OPENER_POLICY = "same-origin"
+
+X_FRAME_OPTIONS = "DENY"
+
+# Reverse proxy (si derrière un LB terminant TLS)
+if os.getenv('USE_X_FORWARDED_PROTO', '1') in ('1', 'true', 'True'):
+    SECURE_PROXY_SSL_HEADER = ('HTTP_X_FORWARDED_PROTO', 'https')
+
+# --------------------------------------------------------------------------------------
+# Email (depuis env)
+# --------------------------------------------------------------------------------------
+EMAIL_BACKEND = 'django.core.mail.backends.smtp.EmailBackend'
+DEFAULT_FROM_EMAIL = os.getenv('DEFAULT_FROM_EMAIL')
+EMAIL_HOST = os.getenv('EMAIL_HOST', 'smtp.titan.email')
+EMAIL_PORT = int(os.getenv('EMAIL_PORT', '465'))
+EMAIL_USE_SSL = os.getenv('EMAIL_USE_SSL', '1') in ('1', 'true', 'True')
+EMAIL_USE_TLS = os.getenv('EMAIL_USE_TLS', '0') in ('1', 'true', 'True')
+EMAIL_HOST_USER = os.getenv('EMAIL_HOST_USER')
+EMAIL_HOST_PASSWORD = os.getenv('EMAIL_HOST_PASSWORD')
+MESSAGING_SECURE_BASE_URL = os.getenv('MESSAGING_SECURE_BASE_URL')
+PASSWORD_RESET_TIMEOUT = int(os.getenv('PASSWORD_RESET_TIMEOUT_SECONDS', '3600'))
+
+# E-mail preflight / guard rails ------------------------------------------------------
+EMAIL_BACKEND_ENFORCE_SMTP = env_flag("EMAIL_BACKEND_ENFORCE_SMTP", default=False)
+EMAIL_PREFLIGHT_REQUIRED = env_flag("EMAIL_PREFLIGHT_REQUIRED", default=False)
+EMAIL_PREFLIGHT_MODE = os.getenv("EMAIL_PREFLIGHT_MODE", "connect").strip().lower() or "connect"
+if EMAIL_PREFLIGHT_MODE not in {"connect", "send"}:
+    EMAIL_PREFLIGHT_MODE = "connect"
+EMAIL_PREFLIGHT_TO = os.getenv("EMAIL_PREFLIGHT_TO", "").strip()
+EMAIL_PREFLIGHT_TIMEOUT = int(os.getenv("EMAIL_PREFLIGHT_TIMEOUT", "8"))
+
+# Email rate limiting -------------------------------------------------------------
+EMAIL_RATE_LIMIT = {
+    "password_reset": {
+        "window_seconds": max(1, _int_env("EMAIL_RATE_PASSWORD_RESET_WINDOW_SECONDS", 300)),
+        "max_per_window": max(1, _int_env("EMAIL_RATE_PASSWORD_RESET_MAX", 5)),
+        "include_failed": _env_flag("EMAIL_RATE_PASSWORD_RESET_INCLUDE_FAILED", default=True),
+    },
+    "email_verification": {
+        "window_seconds": max(1, _int_env("EMAIL_RATE_EMAIL_VERIFICATION_WINDOW_SECONDS", 300)),
+        "max_per_window": max(1, _int_env("EMAIL_RATE_EMAIL_VERIFICATION_MAX", 5)),
+        "include_failed": _env_flag("EMAIL_RATE_EMAIL_VERIFICATION_INCLUDE_FAILED", default=True),
+    },
+}
+
+# --------------------------------------------------------------------------------------
+# Logging (propre, exploitable)
+# --------------------------------------------------------------------------------------
+LOG_LEVEL = os.getenv('LOG_LEVEL', 'INFO')
+LOGGING = {
+    'version': 1,
+    'disable_existing_loggers': False,
+    'formatters': {
+        'simple': {'format': '[{levelname}] {name}: {message}', 'style': '{'},
+        'verbose': {'format': '{asctime} [{levelname}] {name} {module}:{lineno} — {message}', 'style': '{'},
+    },
+    'handlers': {
+        'console': {'class': 'logging.StreamHandler', 'formatter': 'verbose'},
+    },
+    'root': {'handlers': ['console'], 'level': LOG_LEVEL},
+    'loggers': {
+        'django.request': {'handlers': ['console'], 'level': 'WARNING', 'propagate': True},
+        'OnlineLearning': {'handlers': ['console'], 'level': LOG_LEVEL, 'propagate': False},
+    },
+}
+
+DEFAULT_AUTO_FIELD = 'django.db.models.BigAutoField'
+
+# Billing / Stripe --------------------------------------------------------------------
+from .components.billing import *  # noqa: F401,F403
+
+# --------------------------------------------------------------------------------------
+# Video Learning
+# --------------------------------------------------------------------------------------
+
+VIDEO_STREAM_CHUNK_BYTES = 512 * 1024
+
+# Feature flags -----------------------------------------------------------------------
+ANALYTICS_ENABLED = True
+
+# --------------------------------------------------------------------------------------
+# Redis / Celery
+# --------------------------------------------------------------------------------------
+
+
+# --- Cache Redis (obligatoire pour throttle & idem) ---
+REDIS_URL = os.getenv("REDIS_URL", "redis://127.0.0.1:6379/4")
+
+CACHES = {
+    "default": {
+        "BACKEND": "django_redis.cache.RedisCache",
+        "LOCATION": "redis://127.0.0.1:6379/4",
+        "OPTIONS": {
+            "CLIENT_CLASS": "django_redis.client.DefaultClient",
+            # "PARSER_CLASS": "redis.connection.HiredisParser",  # ← SUPPRIMER
+            "COMPRESSOR": "django_redis.compressors.zlib.ZlibCompressor",
+            "IGNORE_EXCEPTIONS": True,  # dev: pas de 500 si Redis down
+        },
+        "KEY_PREFIX": "alfenna",
+        "TIMEOUT": 300,
+    }
+}
+
+# --- Celery ---
+CELERY_BROKER_URL = os.getenv("CELERY_BROKER_URL", "redis://127.0.0.1:6379/4")
+CELERY_RESULT_BACKEND = os.getenv("CELERY_RESULT_BACKEND", "redis://127.0.0.1:6379/4")
+CELERY_TASK_ALWAYS_EAGER = False  # True en dev si tu veux exécuter inline
+CELERY_TASK_TIME_LIMIT = 60
+CELERY_TASK_SOFT_TIME_LIMIT = 45
+CELERY_TASK_ACKS_LATE = True
+CELERY_TASK_DEFAULT_QUEUE = "default_alfenna"
+CELERY_TASK_QUEUES = {
+    "default": {},
+    "leads": {},
+    "analytics": {},
+    "email": {},
+}
+CELERY_WORKER_MAX_TASKS_PER_CHILD = 1000
+CELERY_WORKER_CONCURRENCY = int(os.getenv("CELERY_WORKER_CONCURRENCY", "4"))
+CELERY_ACCEPT_CONTENT = ["json"]
+CELERY_TASK_SERIALIZER = "json"
+CELERY_RESULT_SERIALIZER = "json"
+CELERY_TASK_ROUTES = {
+    "apps.messaging.tasks.send_outbox_email": {"queue": "email"},
+    "apps.messaging.tasks.drain_outbox_batch": {"queue": "email"},
+    "apps.messaging.tasks.enqueue_render_from_template": {"queue": "email"},
+    "apps.messaging.tasks.schedule_campaigns": {"queue": "email"},
+    "apps.messaging.tasks.process_campaign": {"queue": "email"},
+}
+CELERY_BEAT_SCHEDULE = {
+    "chatbot-purge-history": {
+        "task": "apps.chatbot.tasks.purge_chat_messages_older_than",
+        "schedule": crontab(minute=0, hour=3),
+    },
+    "messaging.drain_outbox": {
+        "task": "apps.messaging.tasks.drain_outbox_batch",
+        "schedule": crontab(minute="*"),
+        "options": {"queue": "email"},
+    },
+    "messaging.campaigns": {
+        "task": "apps.messaging.tasks.schedule_campaigns",
+        "schedule": crontab(minute="*/5"),
+        "options": {"queue": "email"},
+    },
+}
+
+REST_FRAMEWORK = {
+    "DEFAULT_AUTHENTICATION_CLASSES": [],  # public endpoint
+    "DEFAULT_PERMISSION_CLASSES": ["rest_framework.permissions.AllowAny"],
+    "DEFAULT_THROTTLE_CLASSES": [
+        "apps.leads.throttling.LeadsIPThrottle",
+        "apps.leads.throttling.LeadsEmailThrottle",
+    ],
+    "DEFAULT_THROTTLE_RATES": {
+        "leads_ip": "30/min",  # par IP, tous formulaires
+        "leads_email": "10/min",  # par email normalisé
+        "messaging_ip": os.getenv("MESSAGING_THROTTLE_IP", "15/min"),
+        "messaging_email": os.getenv("MESSAGING_THROTTLE_EMAIL", "5/hour"),
+    },
+}
+
+# --- Sécurité signature & politique champs ---
+LEADS_SIGNING_SECRET = os.getenv("LEADS_SIGNING_SECRET", "change-me-please")
+LEADS_POLICY_YAML = os.getenv("LEADS_POLICY_YAML", os.path.join(BASE_DIR, "configs", "leads_fields.yaml"))
+LEADS_REQUIRED_PRIORITY = ["db", "yaml", "settings"]  # ordre de fusion
+
+# --- Logs structurés conseillés ---
+LOGGING["loggers"].update({
+    "leads.api": {"handlers": ["console"], "level": "INFO"},
+    "leads.antispam": {"handlers": ["console"], "level": "INFO"},
+    "leads.tasks": {"handlers": ["console"], "level": "INFO"},
+    "leads.enrich": {"handlers": ["console"], "level": "INFO"},
+    "leads.route": {"handlers": ["console"], "level": "INFO"},
+    "leads.audit": {"handlers": ["console"], "level": "INFO"},
+})
+
+LOGGING["loggers"].update({
+    "chatbot.api": {"handlers": ["console"], "level": "INFO"},
+    "chatbot.stream": {"handlers": ["console"], "level": "INFO"},
+    "chatbot.service": {"handlers": ["console"], "level": "INFO"},
+    "chatbot.metrics": {"handlers": ["console"], "level": "INFO"},
+    "chatbot.tasks": {"handlers": ["console"], "level": "INFO"},
+})
+
+LOGGING["loggers"].update({
+    "marketing.seo": {"handlers": ["console"], "level": "INFO"},
+    "messaging.tasks": {"handlers": ["console"], "level": "INFO"},
+    "messaging.integrations": {"handlers": ["console"], "level": "INFO"},
+    "messaging.campaigns": {"handlers": ["console"], "level": "INFO"},
+    "messaging.views": {"handlers": ["console"], "level": "INFO"},
+    "messaging.admin": {"handlers": ["console"], "level": "INFO"},
+})
+
+# --------------------------------------------------------------------------------------
+# SEO
+# --------------------------------------------------------------------------------------
+
+
+SEO_ENV = os.getenv("SEO_ENV", "dev")  # dev|stage|prod
+SEO_FORCE_NOINDEX_NONPROD = True
+SEO_EXTRA_PRIVATE_PATH_PREFIXES = (
+    "/admin/",
+    "/staging/",
+)
+SEO_ALLOWED_QUERY_CANONICAL = ["page"]  # seules ces query passent dans canonical
+SEO_STRICT_CANONICAL = False  # True => 301 vers canonical nettoyée
+SEO_DEFAULT_LOCALE = "fr_FR"
+
+ENABLE_STATIC_DEBUG_VIEW = False
+
+# Valeurs par défaut (surchargées par DB via MarketingGlobal)
+SEO_DEFAULTS = {
+    "site_name": "Lumière Learning",
+    "base_url": os.getenv("SEO_BASE_URL", "http://localhost:8000"),
+    "default_image": "/static/img/og-default.png",
+    "twitter_site": "@alfenna",
+    "twitter_creator": "@alfenna",
+    "facebook_app_id": "",
+}
+
+# Tracking IDs (peuvent rester vides ; DB pourra les fournir)
+TRACKING_IDS = {
+    "GTM_ID": os.getenv("GTM_ID", ""),  # GTM-XXXX
+    "GA4_ID": os.getenv("GA4_ID", ""),  # G-XXXX
+    "META_PIXEL_ID": os.getenv("META_PIXEL_ID", ""),
+    "TIKTOK_PIXEL_ID": os.getenv("TIKTOK_PIXEL_ID", ""),
+}
+
+CONSENT_COOKIE_NAME = "cookie_consent_marketing"
+CHATBOT_RETENTION_DAYS = int(os.getenv("CHATBOT_RETENTION_DAYS", "30"))
+CHATBOT_THROTTLE_RATES = {
+    "chat_ip": os.getenv("CHATBOT_THROTTLE_IP", "30/min"),
+    "chat_session": os.getenv("CHATBOT_THROTTLE_SESSION", "8/min"),
+}
+CHATBOT_DEFAULT_PROVIDER = os.getenv("CHATBOT_DEFAULT_PROVIDER", "mock")
+CHATBOT_MODEL_NAME = os.getenv("CHATBOT_MODEL_NAME", "mock-gpt")
+CHATBOT_FALLBACK_MESSAGE = "Je rencontre un souci temporaire, merci de réessayer ultérieurement."
+CHATBOT_PROVIDER_FAILURE_THRESHOLD = int(os.getenv("CHATBOT_PROVIDER_FAILURE_THRESHOLD", "3"))
+CHATBOT_PROVIDER_CIRCUIT_TTL = int(os.getenv("CHATBOT_PROVIDER_CIRCUIT_TTL", "300"))
+
+# --- django-meta (config minimale ; le reste piloté par mixins/CP) ---
+META_USE_SITES = False
+META_SITE_DOMAIN = "localhost"
+META_SITE_PROTOCOL = "https" if not DEBUG else "http"
+META_DEFAULT_KEYWORDS = ["cours", "e-learning", "formation", "vidéo"]
+META_INCLUDE_KEYWORDS = ["python", "apprentissage"]
+META_OG_NAMESPACES = ["og", "article", "product", "website"]
+META_TWITTER_TYPES = ["summary", "summary_large_image"]
+META_USE_OG_PROPERTIES = True
+META_USE_TWITTER_PROPERTIES = True
+
+# --------------------------------------------------------------------------------------
+# Variants d'images par collectstatic
+# --------------------------------------------------------------------------------------
+
+# --- Variants d’images par collectstatic ---
+ATELIER_IMAGE_VARIANTS = {
+    # ordre de préférence dans <picture>
+    "enabled": ["avif", "webp", "png"],
+    # largeur max avant redimensionnement (0 = pas de resize)
+    "max_width": 1920,
+    # qualités / paramètres par format
+    "quality": {
+        "webp": 85,  # 0..100
+        "png": 9  # compress_level (0..9)
+    },
+    # extensions source à traiter (hors svg/gif/ico)
+    "process_ext": [".jpg", ".jpeg", ".png", ".webp"],
+}
+
+# --- Brancher le storage custom (serveur & collectstatic) ---
+STORAGES["staticfiles"] = {
+    "BACKEND": "apps.atelier.staticbuild.storage.VariantManifestStaticFilesStorage"
+}
+
+# --------------------------------------------------------------------------------------
+# Signing Token Leads
+# --------------------------------------------------------------------------------------
+LEADS_SIGNING_MAX_AGE = 7200
+LEADS_SIGNING_DROP_EMPTY = True  # ← rend tolérant (""/None/{}) ignorés
+# --------------------------------------------------------------------------------------
+# Redis / Celery
+# --------------------------------------------------------------------------------------
+FLOWFORMS_POLICY_YAML = Path(BASE_DIR) / "configs" / "flowforms.yaml"
+
+# === FlowForms defaults (self-config component) ===
+FLOWFORMS_DEFAULT_FLOW_KEY = "checkout_intent_flow"
+FLOWFORMS_ENDPOINT_COLLECT_URLNAME = "leads:collect"
+FLOWFORMS_REQUIRE_SIGNED = True
+FLOWFORMS_SIGN_URLNAME = "leads:sign"
+FLOWFORMS_COMPONENT_ENABLED = True
+
+# 🔵 Étape 2 — flag d’activation du wiring Compose/Children pour forms/shell
+FLOWFORMS_USE_CHILD_COMPOSE = False
+
+LOGGING["loggers"].update({
+    "forms.shell.contracts": {"handlers": ["console"], "level": "INFO"},
+})
+
+# --------------------------------------------------------------------------------------
+# Login
+# --------------------------------------------------------------------------------------
+LOGIN_URL = "pages:login"  # au lieu d'un chemin en dur
+LOGIN_REDIRECT_URL = "pages:home"  # ce que tu voulais
+LOGOUT_REDIRECT_URL = "pages:home"
+
+# --------------------------------------------------------------------------------------
+# Ads bridge
+# --------------------------------------------------------------------------------------
+
+DEFAULT_GADS_CONFIGURATION_PATH = BASE_DIR / "credentials" / "google-ads.yaml"
+
+GADS_ENABLED = env_flag("GADS_ENABLED", default=True)
+ADS_S2S_MODE = os.getenv("ADS_S2S_MODE", "on").strip().lower()
+GADS_VALIDATE_ONLY = env_flag("GADS_VALIDATE_ONLY", default=True)  # False en prod réelle
+GADS_PARTIAL_FAILURE = env_flag("GADS_PARTIAL_FAILURE", default=True)
+GADS_PREVERIFY_ACTIONS = env_flag("GADS_PREVERIFY_ACTIONS", default=True)
+GADS_CONFIGURATION_PATH = Path(os.getenv("GADS_CONFIGURATION_PATH", str(DEFAULT_GADS_CONFIGURATION_PATH))).expanduser()
+GADS_CUSTOMER_ID = (os.getenv("GADS_CUSTOMER_ID") or "").strip()
+GADS_LOGIN_CUSTOMER_ID = (os.getenv("GADS_LOGIN_CUSTOMER_ID") or "").strip()
+
+_lead_submit_id = (os.getenv("GADS_ACTION_LEAD_SUBMIT_ID") or "").strip()
+_lead_submit_rn = (os.getenv("GADS_ACTION_LEAD_SUBMIT_RN") or "").strip()
+
+GADS_CONVERSION_ACTIONS: dict[str, dict[str, str]] = {}
+
+if _lead_submit_id or _lead_submit_rn:
+    lead_submit_payload: dict[str, str] = {}
+    if _lead_submit_id:
+        lead_submit_payload["id"] = _lead_submit_id
+    if _lead_submit_rn:
+        lead_submit_payload["resource_name"] = _lead_submit_rn
+    GADS_CONVERSION_ACTIONS["lead_submit"] = lead_submit_payload
+
+# MIME types pour images modernes
+import mimetypes
+
+mimetypes.add_type("image/avif", ".avif", strict=False)
+mimetypes.add_type("image/webp", ".webp", strict=False)