--- conflicted
+++ resolved
@@ -1,27 +1,3 @@
-<<<<<<< HEAD
-alias: core/forms/lead_step3
-aliases:
-  - forms/lead_step3
-template: "components/core/forms/lead_step3/lead_step3.html"
-assets:
-  head: []
-  css: []
-  js:
-    - "/static/js/flowforms.runtime.js"
-    - "/static/js/form-stepper-guard.js"
-    - "/static/js/stepper.payment.js"
-    - "/static/js/stepper.pricing.js"
-  vendors: []
-contract:
-  optional:
-    action_url: "str"
-    fields_map: "dict"
-    ui_texts: "dict"
-    offers: "list[dict]"
-    bump: "dict"
-render:
-  cacheable: false
-=======
 alias: core/forms/lead_step3
 aliases:
   - forms/lead_step3
@@ -41,5 +17,4 @@
     offers: "list[dict]"
     bump: "dict"
 render:
-  cacheable: false
->>>>>>> 6dfa9995
+  cacheable: false